--- conflicted
+++ resolved
@@ -392,20 +392,12 @@
         DESCR  : *g_dyn_query_find_all_return_desc
       EXAMPLES:
       - DESCR  :
-<<<<<<< HEAD
-        CODE   : ex_java_dyn_query_findAll
-  - g_dyn_query_find_next:
-      NAMES    : findNext
-      DESCR    : *g_dyn_query_find_next_descr
-      SUMMARY  : *g_dyn_query_find_next_summary
-=======
         CODE   : ex_java_dyn_query_findall
 
   - g_dyn_query_find:
       NAMES    : find
       DESCR    : *g_dyn_query_find_descr
       SUMMARY  : *g_dyn_query_find_summary
->>>>>>> bfdc9fb1
       SIGNATURE: |
                  long find();
                  long find(long fromTableRow);
@@ -418,11 +410,7 @@
         DESCR  : *g_dyn_query_find_return_descr
       EXAMPLES:
       - DESCR  :
-<<<<<<< HEAD
-        CODE   : ex_java_dyn_query_findNext
-=======
         CODE   : ex_java_dyn_query_find
->>>>>>> bfdc9fb1
 
   - g_dyn_query_count:
       NAMES    : count
