--- conflicted
+++ resolved
@@ -119,13 +119,8 @@
 dependencies {
     provided 'io.reactivex:rxjava:1.1.0'
     compile "io.realm:realm-annotations:${version}"
-<<<<<<< HEAD
-    compile 'com.getkeepsafe.relinker:relinker:1.2.1'
+    compile 'com.getkeepsafe.relinker:relinker:1.2.2'
     objectServerCompile 'com.squareup.okhttp3:okhttp:3.4.1'
-=======
-    compile 'com.getkeepsafe.relinker:relinker:1.2.2'
-
->>>>>>> 56dc4bc1
     androidTestCompile 'io.reactivex:rxjava:1.1.0'
     androidTestCompile 'com.android.support:support-annotations:24.0.0'
     androidTestCompile 'com.android.support.test:runner:0.5'
