/* DO NOT EDIT THIS FILE - it is machine generated */
#include <jni.h>
/* Header for class io_realm_internal_TableQuery */

#ifndef _Included_io_realm_internal_TableQuery
#define _Included_io_realm_internal_TableQuery
#ifdef __cplusplus
extern "C" {
#endif
/*
 * Class:     io_realm_internal_TableQuery
 * Method:    nativeClose
 * Signature: (J)V
 */
JNIEXPORT void JNICALL Java_io_realm_internal_TableQuery_nativeClose
  (JNIEnv *, jclass, jlong);

/*
 * Class:     io_realm_internal_TableQuery
 * Method:    nativeValidateQuery
 * Signature: (J)Ljava/lang/String;
 */
JNIEXPORT jstring JNICALL Java_io_realm_internal_TableQuery_nativeValidateQuery
  (JNIEnv *, jobject, jlong);

/*
 * Class:     io_realm_internal_TableQuery
 * Method:    nativeTableview
 * Signature: (JJ)V
 */
JNIEXPORT void JNICALL Java_io_realm_internal_TableQuery_nativeTableview
  (JNIEnv *, jobject, jlong, jlong);

/*
 * Class:     io_realm_internal_TableQuery
 * Method:    nativeGroup
 * Signature: (J)V
 */
JNIEXPORT void JNICALL Java_io_realm_internal_TableQuery_nativeGroup
  (JNIEnv *, jobject, jlong);

/*
 * Class:     io_realm_internal_TableQuery
 * Method:    nativeEndGroup
 * Signature: (J)V
 */
JNIEXPORT void JNICALL Java_io_realm_internal_TableQuery_nativeEndGroup
  (JNIEnv *, jobject, jlong);

/*
 * Class:     io_realm_internal_TableQuery
 * Method:    nativeSubtable
 * Signature: (JJ)V
 */
JNIEXPORT void JNICALL Java_io_realm_internal_TableQuery_nativeSubtable
  (JNIEnv *, jobject, jlong, jlong);

/*
 * Class:     io_realm_internal_TableQuery
 * Method:    nativeParent
 * Signature: (J)V
 */
JNIEXPORT void JNICALL Java_io_realm_internal_TableQuery_nativeParent
  (JNIEnv *, jobject, jlong);

/*
 * Class:     io_realm_internal_TableQuery
 * Method:    nativeOr
 * Signature: (J)V
 */
JNIEXPORT void JNICALL Java_io_realm_internal_TableQuery_nativeOr
  (JNIEnv *, jobject, jlong);

/*
 * Class:     io_realm_internal_TableQuery
 * Method:    nativeNot
 * Signature: (J)V
 */
JNIEXPORT void JNICALL Java_io_realm_internal_TableQuery_nativeNot
  (JNIEnv *, jobject, jlong);

/*
 * Class:     io_realm_internal_TableQuery
 * Method:    nativeEqual
 * Signature: (J[JJ)V
 */
JNIEXPORT void JNICALL Java_io_realm_internal_TableQuery_nativeEqual__J_3JJ
  (JNIEnv *, jobject, jlong, jlongArray, jlong);

/*
 * Class:     io_realm_internal_TableQuery
 * Method:    nativeNotEqual
 * Signature: (J[JJ)V
 */
JNIEXPORT void JNICALL Java_io_realm_internal_TableQuery_nativeNotEqual__J_3JJ
  (JNIEnv *, jobject, jlong, jlongArray, jlong);

/*
 * Class:     io_realm_internal_TableQuery
 * Method:    nativeGreater
 * Signature: (J[JJ)V
 */
JNIEXPORT void JNICALL Java_io_realm_internal_TableQuery_nativeGreater__J_3JJ
  (JNIEnv *, jobject, jlong, jlongArray, jlong);

/*
 * Class:     io_realm_internal_TableQuery
 * Method:    nativeGreaterEqual
 * Signature: (J[JJ)V
 */
JNIEXPORT void JNICALL Java_io_realm_internal_TableQuery_nativeGreaterEqual__J_3JJ
  (JNIEnv *, jobject, jlong, jlongArray, jlong);

/*
 * Class:     io_realm_internal_TableQuery
 * Method:    nativeLess
 * Signature: (J[JJ)V
 */
JNIEXPORT void JNICALL Java_io_realm_internal_TableQuery_nativeLess__J_3JJ
  (JNIEnv *, jobject, jlong, jlongArray, jlong);

/*
 * Class:     io_realm_internal_TableQuery
 * Method:    nativeLessEqual
 * Signature: (J[JJ)V
 */
JNIEXPORT void JNICALL Java_io_realm_internal_TableQuery_nativeLessEqual__J_3JJ
  (JNIEnv *, jobject, jlong, jlongArray, jlong);

/*
 * Class:     io_realm_internal_TableQuery
 * Method:    nativeBetween
 * Signature: (J[JJJ)V
 */
JNIEXPORT void JNICALL Java_io_realm_internal_TableQuery_nativeBetween__J_3JJJ
  (JNIEnv *, jobject, jlong, jlongArray, jlong, jlong);

/*
 * Class:     io_realm_internal_TableQuery
 * Method:    nativeEqual
 * Signature: (J[JF)V
 */
JNIEXPORT void JNICALL Java_io_realm_internal_TableQuery_nativeEqual__J_3JF
  (JNIEnv *, jobject, jlong, jlongArray, jfloat);

/*
 * Class:     io_realm_internal_TableQuery
 * Method:    nativeNotEqual
 * Signature: (J[JF)V
 */
JNIEXPORT void JNICALL Java_io_realm_internal_TableQuery_nativeNotEqual__J_3JF
  (JNIEnv *, jobject, jlong, jlongArray, jfloat);

/*
 * Class:     io_realm_internal_TableQuery
 * Method:    nativeGreater
 * Signature: (J[JF)V
 */
JNIEXPORT void JNICALL Java_io_realm_internal_TableQuery_nativeGreater__J_3JF
  (JNIEnv *, jobject, jlong, jlongArray, jfloat);

/*
 * Class:     io_realm_internal_TableQuery
 * Method:    nativeGreaterEqual
 * Signature: (J[JF)V
 */
JNIEXPORT void JNICALL Java_io_realm_internal_TableQuery_nativeGreaterEqual__J_3JF
  (JNIEnv *, jobject, jlong, jlongArray, jfloat);

/*
 * Class:     io_realm_internal_TableQuery
 * Method:    nativeLess
 * Signature: (J[JF)V
 */
JNIEXPORT void JNICALL Java_io_realm_internal_TableQuery_nativeLess__J_3JF
  (JNIEnv *, jobject, jlong, jlongArray, jfloat);

/*
 * Class:     io_realm_internal_TableQuery
 * Method:    nativeLessEqual
 * Signature: (J[JF)V
 */
JNIEXPORT void JNICALL Java_io_realm_internal_TableQuery_nativeLessEqual__J_3JF
  (JNIEnv *, jobject, jlong, jlongArray, jfloat);

/*
 * Class:     io_realm_internal_TableQuery
 * Method:    nativeBetween
 * Signature: (J[JFF)V
 */
JNIEXPORT void JNICALL Java_io_realm_internal_TableQuery_nativeBetween__J_3JFF
  (JNIEnv *, jobject, jlong, jlongArray, jfloat, jfloat);

/*
 * Class:     io_realm_internal_TableQuery
 * Method:    nativeEqual
 * Signature: (J[JD)V
 */
JNIEXPORT void JNICALL Java_io_realm_internal_TableQuery_nativeEqual__J_3JD
  (JNIEnv *, jobject, jlong, jlongArray, jdouble);

/*
 * Class:     io_realm_internal_TableQuery
 * Method:    nativeNotEqual
 * Signature: (J[JD)V
 */
JNIEXPORT void JNICALL Java_io_realm_internal_TableQuery_nativeNotEqual__J_3JD
  (JNIEnv *, jobject, jlong, jlongArray, jdouble);

/*
 * Class:     io_realm_internal_TableQuery
 * Method:    nativeGreater
 * Signature: (J[JD)V
 */
JNIEXPORT void JNICALL Java_io_realm_internal_TableQuery_nativeGreater__J_3JD
  (JNIEnv *, jobject, jlong, jlongArray, jdouble);

/*
 * Class:     io_realm_internal_TableQuery
 * Method:    nativeGreaterEqual
 * Signature: (J[JD)V
 */
JNIEXPORT void JNICALL Java_io_realm_internal_TableQuery_nativeGreaterEqual__J_3JD
  (JNIEnv *, jobject, jlong, jlongArray, jdouble);

/*
 * Class:     io_realm_internal_TableQuery
 * Method:    nativeLess
 * Signature: (J[JD)V
 */
JNIEXPORT void JNICALL Java_io_realm_internal_TableQuery_nativeLess__J_3JD
  (JNIEnv *, jobject, jlong, jlongArray, jdouble);

/*
 * Class:     io_realm_internal_TableQuery
 * Method:    nativeLessEqual
 * Signature: (J[JD)V
 */
JNIEXPORT void JNICALL Java_io_realm_internal_TableQuery_nativeLessEqual__J_3JD
  (JNIEnv *, jobject, jlong, jlongArray, jdouble);

/*
 * Class:     io_realm_internal_TableQuery
 * Method:    nativeBetween
 * Signature: (J[JDD)V
 */
JNIEXPORT void JNICALL Java_io_realm_internal_TableQuery_nativeBetween__J_3JDD
  (JNIEnv *, jobject, jlong, jlongArray, jdouble, jdouble);

/*
 * Class:     io_realm_internal_TableQuery
 * Method:    nativeEqual
 * Signature: (J[JZ)V
 */
JNIEXPORT void JNICALL Java_io_realm_internal_TableQuery_nativeEqual__J_3JZ
  (JNIEnv *, jobject, jlong, jlongArray, jboolean);

/*
 * Class:     io_realm_internal_TableQuery
 * Method:    nativeEqualDateTime
 * Signature: (J[JJ)V
 */
JNIEXPORT void JNICALL Java_io_realm_internal_TableQuery_nativeEqualDateTime
  (JNIEnv *, jobject, jlong, jlongArray, jlong);

/*
 * Class:     io_realm_internal_TableQuery
 * Method:    nativeNotEqualDateTime
 * Signature: (J[JJ)V
 */
JNIEXPORT void JNICALL Java_io_realm_internal_TableQuery_nativeNotEqualDateTime
  (JNIEnv *, jobject, jlong, jlongArray, jlong);

/*
 * Class:     io_realm_internal_TableQuery
 * Method:    nativeGreaterDateTime
 * Signature: (J[JJ)V
 */
JNIEXPORT void JNICALL Java_io_realm_internal_TableQuery_nativeGreaterDateTime
  (JNIEnv *, jobject, jlong, jlongArray, jlong);

/*
 * Class:     io_realm_internal_TableQuery
 * Method:    nativeGreaterEqualDateTime
 * Signature: (J[JJ)V
 */
JNIEXPORT void JNICALL Java_io_realm_internal_TableQuery_nativeGreaterEqualDateTime
  (JNIEnv *, jobject, jlong, jlongArray, jlong);

/*
 * Class:     io_realm_internal_TableQuery
 * Method:    nativeLessDateTime
 * Signature: (J[JJ)V
 */
JNIEXPORT void JNICALL Java_io_realm_internal_TableQuery_nativeLessDateTime
  (JNIEnv *, jobject, jlong, jlongArray, jlong);

/*
 * Class:     io_realm_internal_TableQuery
 * Method:    nativeLessEqualDateTime
 * Signature: (J[JJ)V
 */
JNIEXPORT void JNICALL Java_io_realm_internal_TableQuery_nativeLessEqualDateTime
  (JNIEnv *, jobject, jlong, jlongArray, jlong);

/*
 * Class:     io_realm_internal_TableQuery
 * Method:    nativeBetweenDateTime
 * Signature: (J[JJJ)V
 */
JNIEXPORT void JNICALL Java_io_realm_internal_TableQuery_nativeBetweenDateTime
  (JNIEnv *, jobject, jlong, jlongArray, jlong, jlong);

/*
 * Class:     io_realm_internal_TableQuery
 * Method:    nativeEqual
 * Signature: (J[JLjava/lang/String;Z)V
 */
JNIEXPORT void JNICALL Java_io_realm_internal_TableQuery_nativeEqual__J_3JLjava_lang_String_2Z
  (JNIEnv *, jobject, jlong, jlongArray, jstring, jboolean);

/*
 * Class:     io_realm_internal_TableQuery
 * Method:    nativeNotEqual
 * Signature: (J[JLjava/lang/String;Z)V
 */
JNIEXPORT void JNICALL Java_io_realm_internal_TableQuery_nativeNotEqual__J_3JLjava_lang_String_2Z
  (JNIEnv *, jobject, jlong, jlongArray, jstring, jboolean);

/*
 * Class:     io_realm_internal_TableQuery
 * Method:    nativeBeginsWith
 * Signature: (J[JLjava/lang/String;Z)V
 */
JNIEXPORT void JNICALL Java_io_realm_internal_TableQuery_nativeBeginsWith
  (JNIEnv *, jobject, jlong, jlongArray, jstring, jboolean);

/*
 * Class:     io_realm_internal_TableQuery
 * Method:    nativeEndsWith
 * Signature: (J[JLjava/lang/String;Z)V
 */
JNIEXPORT void JNICALL Java_io_realm_internal_TableQuery_nativeEndsWith
  (JNIEnv *, jobject, jlong, jlongArray, jstring, jboolean);

/*
 * Class:     io_realm_internal_TableQuery
 * Method:    nativeContains
 * Signature: (J[JLjava/lang/String;Z)V
 */
JNIEXPORT void JNICALL Java_io_realm_internal_TableQuery_nativeContains
  (JNIEnv *, jobject, jlong, jlongArray, jstring, jboolean);

/*
 * Class:     io_realm_internal_TableQuery
 * Method:    nativeFind
 * Signature: (JJ)J
 */
JNIEXPORT jlong JNICALL Java_io_realm_internal_TableQuery_nativeFind
  (JNIEnv *, jobject, jlong, jlong);

/*
 * Class:     io_realm_internal_TableQuery
 * Method:    nativeFindWithHandover
 * Signature: (JJJJ)J
 */
JNIEXPORT jlong JNICALL Java_io_realm_internal_TableQuery_nativeFindWithHandover
  (JNIEnv *, jobject, jlong, jlong, jlong, jlong);

/*
 * Class:     io_realm_internal_TableQuery
 * Method:    nativeFindAll
 * Signature: (JJJJ)J
 */
JNIEXPORT jlong JNICALL Java_io_realm_internal_TableQuery_nativeFindAll
  (JNIEnv *, jobject, jlong, jlong, jlong, jlong);

/*
 * Class:     io_realm_internal_TableQuery
 * Method:    nativeFindAllWithHandover
 * Signature: (JJJJJJ)J
 */
JNIEXPORT jlong JNICALL Java_io_realm_internal_TableQuery_nativeFindAllWithHandover
  (JNIEnv *, jobject, jlong, jlong, jlong, jlong, jlong, jlong);

/*
 * Class:     io_realm_internal_TableQuery
 * Method:    nativeGetDistinctViewWithHandover
 * Signature: (JJJJ)J
 */
JNIEXPORT jlong JNICALL Java_io_realm_internal_TableQuery_nativeGetDistinctViewWithHandover
        (JNIEnv *, jobject, jlong, jlong, jlong, jlong);

/*
 * Class:     io_realm_internal_TableQuery
 * Method:    nativeFindAllSortedWithHandover
 * Signature: (JJJJJJJZ)J
 */
JNIEXPORT jlong JNICALL Java_io_realm_internal_TableQuery_nativeFindAllSortedWithHandover
  (JNIEnv *, jobject, jlong, jlong, jlong, jlong, jlong, jlong, jlong, jboolean);

/*
 * Class:     io_realm_internal_TableQuery
 * Method:    nativeFindAllMultiSortedWithHandover
 * Signature: (JJJJJJ[J[Z)J
 */
JNIEXPORT jlong JNICALL Java_io_realm_internal_TableQuery_nativeFindAllMultiSortedWithHandover
  (JNIEnv *, jobject, jlong, jlong, jlong, jlong, jlong, jlong, jlongArray, jbooleanArray);

/*
 * Class:     io_realm_internal_TableQuery
 * Method:    nativeImportHandoverTableViewIntoSharedGroup
 * Signature: (JJ)J
 */
JNIEXPORT jlong JNICALL Java_io_realm_internal_TableQuery_nativeImportHandoverTableViewIntoSharedGroup
  (JNIEnv *, jobject, jlong, jlong);

/*
 * Class:     io_realm_internal_TableQuery
 * Method:    nativeImportHandoverRowIntoSharedGroup
 * Signature: (JJ)J
 */
JNIEXPORT jlong JNICALL Java_io_realm_internal_TableQuery_nativeImportHandoverRowIntoSharedGroup
  (JNIEnv *, jobject, jlong, jlong);

/*
 * Class:     io_realm_internal_TableQuery
 * Method:    nativeHandoverQuery
 * Signature: (JJ)J
 */
JNIEXPORT jlong JNICALL Java_io_realm_internal_TableQuery_nativeHandoverQuery
  (JNIEnv *, jobject, jlong, jlong);

/*
 * Class:     io_realm_internal_TableQuery
 * Method:    nativeSumInt
 * Signature: (JJJJJ)J
 */
JNIEXPORT jlong JNICALL Java_io_realm_internal_TableQuery_nativeSumInt
  (JNIEnv *, jobject, jlong, jlong, jlong, jlong, jlong);

/*
 * Class:     io_realm_internal_TableQuery
 * Method:    nativeMaximumInt
 * Signature: (JJJJJ)Ljava/lang/Long;
 */
JNIEXPORT jobject JNICALL Java_io_realm_internal_TableQuery_nativeMaximumInt
  (JNIEnv *, jobject, jlong, jlong, jlong, jlong, jlong);

/*
 * Class:     io_realm_internal_TableQuery
 * Method:    nativeMinimumInt
 * Signature: (JJJJJ)Ljava/lang/Long;
 */
JNIEXPORT jobject JNICALL Java_io_realm_internal_TableQuery_nativeMinimumInt
  (JNIEnv *, jobject, jlong, jlong, jlong, jlong, jlong);

/*
 * Class:     io_realm_internal_TableQuery
 * Method:    nativeAverageInt
 * Signature: (JJJJJ)D
 */
JNIEXPORT jdouble JNICALL Java_io_realm_internal_TableQuery_nativeAverageInt
  (JNIEnv *, jobject, jlong, jlong, jlong, jlong, jlong);

/*
 * Class:     io_realm_internal_TableQuery
 * Method:    nativeSumFloat
 * Signature: (JJJJJ)D
 */
JNIEXPORT jdouble JNICALL Java_io_realm_internal_TableQuery_nativeSumFloat
  (JNIEnv *, jobject, jlong, jlong, jlong, jlong, jlong);

/*
 * Class:     io_realm_internal_TableQuery
 * Method:    nativeMaximumFloat
 * Signature: (JJJJJ)Ljava/lang/Float;
 */
JNIEXPORT jobject JNICALL Java_io_realm_internal_TableQuery_nativeMaximumFloat
  (JNIEnv *, jobject, jlong, jlong, jlong, jlong, jlong);

/*
 * Class:     io_realm_internal_TableQuery
 * Method:    nativeMinimumFloat
 * Signature: (JJJJJ)Ljava/lang/Float;
 */
JNIEXPORT jobject JNICALL Java_io_realm_internal_TableQuery_nativeMinimumFloat
  (JNIEnv *, jobject, jlong, jlong, jlong, jlong, jlong);

/*
 * Class:     io_realm_internal_TableQuery
 * Method:    nativeAverageFloat
 * Signature: (JJJJJ)D
 */
JNIEXPORT jdouble JNICALL Java_io_realm_internal_TableQuery_nativeAverageFloat
  (JNIEnv *, jobject, jlong, jlong, jlong, jlong, jlong);

/*
 * Class:     io_realm_internal_TableQuery
 * Method:    nativeSumDouble
 * Signature: (JJJJJ)D
 */
JNIEXPORT jdouble JNICALL Java_io_realm_internal_TableQuery_nativeSumDouble
  (JNIEnv *, jobject, jlong, jlong, jlong, jlong, jlong);

/*
 * Class:     io_realm_internal_TableQuery
 * Method:    nativeMaximumDouble
 * Signature: (JJJJJ)Ljava/lang/Double;
 */
JNIEXPORT jobject JNICALL Java_io_realm_internal_TableQuery_nativeMaximumDouble
  (JNIEnv *, jobject, jlong, jlong, jlong, jlong, jlong);

/*
 * Class:     io_realm_internal_TableQuery
 * Method:    nativeMinimumDouble
 * Signature: (JJJJJ)Ljava/lang/Double;
 */
JNIEXPORT jobject JNICALL Java_io_realm_internal_TableQuery_nativeMinimumDouble
  (JNIEnv *, jobject, jlong, jlong, jlong, jlong, jlong);

/*
 * Class:     io_realm_internal_TableQuery
 * Method:    nativeAverageDouble
 * Signature: (JJJJJ)D
 */
JNIEXPORT jdouble JNICALL Java_io_realm_internal_TableQuery_nativeAverageDouble
  (JNIEnv *, jobject, jlong, jlong, jlong, jlong, jlong);

/*
 * Class:     io_realm_internal_TableQuery
 * Method:    nativeMaximumDate
 * Signature: (JJJJJ)Ljava/lang/Long;
 */
JNIEXPORT jobject JNICALL Java_io_realm_internal_TableQuery_nativeMaximumDate
  (JNIEnv *, jobject, jlong, jlong, jlong, jlong, jlong);

/*
 * Class:     io_realm_internal_TableQuery
 * Method:    nativeMinimumDate
 * Signature: (JJJJJ)Ljava/lang/Long;
 */
JNIEXPORT jobject JNICALL Java_io_realm_internal_TableQuery_nativeMinimumDate
  (JNIEnv *, jobject, jlong, jlong, jlong, jlong, jlong);

/*
 * Class:     io_realm_internal_TableQuery
 * Method:    nativeIsNull
 * Signature: (J[J)V
 */
JNIEXPORT void JNICALL Java_io_realm_internal_TableQuery_nativeIsNull
  (JNIEnv *, jobject, jlong, jlongArray);

/*
 * Class:     io_realm_internal_TableQuery
 * Method:    nativeIsEmpty
 * Signature: (J[J)V
 */
JNIEXPORT void JNICALL Java_io_realm_internal_TableQuery_nativeIsEmpty
  (JNIEnv *, jobject, jlong, jlongArray);

/*
 * Class:     io_realm_internal_TableQuery
 * Method:    nativeIsNotNull
 * Signature: (J[J)V
 */
JNIEXPORT void JNICALL Java_io_realm_internal_TableQuery_nativeIsNotNull
  (JNIEnv *, jobject, jlong, jlongArray);

/*
 * Class:     io_realm_internal_TableQuery
 * Method:    nativeCount
 * Signature: (JJJJ)J
 */
JNIEXPORT jlong JNICALL Java_io_realm_internal_TableQuery_nativeCount
  (JNIEnv *, jobject, jlong, jlong, jlong, jlong);

/*
 * Class:     io_realm_internal_TableQuery
 * Method:    nativeRemove
 * Signature: (JJJJ)J
 */
JNIEXPORT jlong JNICALL Java_io_realm_internal_TableQuery_nativeRemove
  (JNIEnv *, jobject, jlong, jlong, jlong, jlong);

/*
 * Class:     io_realm_internal_TableQuery
 * Method:    nativeCloseQueryHandover
 * Signature: (J)V
 */
JNIEXPORT void JNICALL Java_io_realm_internal_TableQuery_nativeCloseQueryHandover
  (JNIEnv *, jobject, jlong);

/*
 * Class:     io_realm_internal_TableQuery
 * Method:    nativeCloseQueryHandover
 * Signature: (JJJ)J
 */
JNIEXPORT jlong JNICALL Java_io_realm_internal_TableQuery_nativeAcceptHandoverQuery
        (JNIEnv *, jlong, jlong , jlong);

<<<<<<< HEAD
=======
/*
 * Class:     io_realm_internal_TableQuery
 * Method:    nativeBatchUpdateQueries
 */
JNIEXPORT jlongArray JNICALL Java_io_realm_internal_TableQuery_nativeBatchUpdateQueries
        (JNIEnv *,jobject,jlong ,jlong ,jlongArray,jobjectArray,jobjectArray,jobjectArray);
>>>>>>> 5b084413
#ifdef __cplusplus
}
#endif
#endif<|MERGE_RESOLUTION|>--- conflicted
+++ resolved
@@ -599,15 +599,12 @@
 JNIEXPORT jlong JNICALL Java_io_realm_internal_TableQuery_nativeAcceptHandoverQuery
         (JNIEnv *, jlong, jlong , jlong);
 
-<<<<<<< HEAD
-=======
 /*
  * Class:     io_realm_internal_TableQuery
  * Method:    nativeBatchUpdateQueries
  */
 JNIEXPORT jlongArray JNICALL Java_io_realm_internal_TableQuery_nativeBatchUpdateQueries
         (JNIEnv *,jobject,jlong ,jlong ,jlongArray,jobjectArray,jobjectArray,jobjectArray);
->>>>>>> 5b084413
 #ifdef __cplusplus
 }
 #endif
