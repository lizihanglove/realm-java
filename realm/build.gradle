--- conflicted
+++ resolved
@@ -6,11 +6,7 @@
     }
 
     dependencies {
-<<<<<<< HEAD
-        classpath 'com.android.tools.build:gradle:2.2.0-alpha7'
-=======
         classpath 'com.android.tools.build:gradle:2.2.0-beta2'
->>>>>>> dd82a500
         classpath 'de.undercouch:gradle-download-task:3.1.1'
         classpath 'com.neenbedankt.gradle.plugins:android-apt:1.8'
         classpath 'com.github.dcendents:android-maven-gradle-plugin:1.4.1'
