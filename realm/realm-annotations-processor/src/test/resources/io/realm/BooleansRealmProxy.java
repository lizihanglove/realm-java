--- conflicted
+++ resolved
@@ -221,10 +221,6 @@
         proxyState.getRow$realm().setBoolean(columnInfo.anotherBooleanIndex, value);
     }
 
-<<<<<<< HEAD
-    @SuppressWarnings("UnusedParameters")
-    public static Table initTable(RealmProxyMediator mediator, SharedRealm sharedRealm) {
-=======
     public static RealmObjectSchema createRealmObjectSchema(RealmSchema realmSchema) {
         if (!realmSchema.contains("Booleans")) {
             RealmObjectSchema realmObjectSchema = realmSchema.create("Booleans");
@@ -237,8 +233,8 @@
         return realmSchema.get("Booleans");
     }
 
-    public static Table initTable(SharedRealm sharedRealm) {
->>>>>>> c4f68035
+    @SuppressWarnings("UnusedParameters")
+    public static Table initTable(RealmProxyMediator mediator, SharedRealm sharedRealm) {
         if (!sharedRealm.hasTable("class_Booleans")) {
             Table table = sharedRealm.getTable("class_Booleans");
             table.addColumn(RealmFieldType.BOOLEAN, "done", Table.NOT_NULLABLE);
