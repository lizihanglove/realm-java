/*
 * Copyright 2014 Realm Inc.
 *
 * Licensed under the Apache License, Version 2.0 (the "License");
 * you may not use this file except in compliance with the License.
 * You may obtain a copy of the License at
 *
 * http://www.apache.org/licenses/LICENSE-2.0
 *
 * Unless required by applicable law or agreed to in writing, software
 * distributed under the License is distributed on an "AS IS" BASIS,
 * WITHOUT WARRANTIES OR CONDITIONS OF ANY KIND, either express or implied.
 * See the License for the specific language governing permissions and
 * limitations under the License.
 */

package io.realm;

import android.annotation.SuppressLint;
import android.annotation.TargetApi;
import android.content.Context;
import android.os.Build;
import android.os.Handler;
import android.os.Looper;
import android.os.Message;
import android.util.JsonReader;
import android.util.Log;

import org.json.JSONArray;
import org.json.JSONException;
import org.json.JSONObject;

import java.io.Closeable;
import java.io.File;
import java.io.IOException;
import java.io.InputStream;
import java.io.InputStreamReader;
import java.lang.reflect.Constructor;
import java.lang.reflect.InvocationTargetException;
import java.util.ArrayList;
import java.util.Arrays;
import java.util.Collections;
import java.util.HashMap;
import java.util.HashSet;
import java.util.List;
import java.util.Map;
import java.util.Set;
import java.util.UUID;
import java.util.concurrent.ConcurrentHashMap;
import java.util.concurrent.atomic.AtomicInteger;

import io.realm.exceptions.RealmException;
import io.realm.exceptions.RealmIOException;
import io.realm.exceptions.RealmMigrationNeededException;
import io.realm.internal.ColumnType;
import io.realm.internal.ImplicitTransaction;
import io.realm.internal.RealmObjectProxy;
import io.realm.internal.RealmProxyMediator;
import io.realm.internal.Row;
import io.realm.internal.SharedGroup;
import io.realm.internal.Table;
import io.realm.internal.TableView;
import io.realm.internal.android.DebugAndroidLogger;
import io.realm.internal.android.ReleaseAndroidLogger;
import io.realm.internal.log.RealmLog;
import io.realm.internal.modules.FilterableClassCollection;
import io.realm.internal.modules.RealmClassCollection;


/**
 * The Realm class is the storage and transactional manager of your object persistent store. It
 * is in charge of creating instances of your RealmObjects. Objects within a Realm can be queried
 * and read at any time. Creating, modifying, and deleting objects must be done while inside a
 * transaction. See {@link #beginTransaction()}
 * <p>
 * The transactions ensure that multiple instances (on multiple threads) can access the same
 * objects in a consistent state with full ACID guarantees.
 * <p>
 * It is important to remember to call the {@link #close()} method when done with a Realm
 * instance. Failing to do so can lead to {@link java.lang.OutOfMemoryError} as the native
 * resources cannot be freed.
 * <p>
 * Realm instances cannot be used across different threads. This means that you have to open an
 * instance on each thread you want to use Realm. Realm instances are cached automatically per
 * thread using reference counting, so as long as the reference count doesn't reach zero, calling
 * {@link #getInstance(android.content.Context)} will just return the cached Realm and should be
 * considered a lightweight operation.
 * <p>
 * For the UI thread this means that opening and closing Realms should occur in either
 * onCreate/onDestroy or onStart/onStop.
 * <p>
 * Realm instances coordinate their state across threads using the {@link android.os.Handler}
 * mechanism. This also means that Realm instances on threads without a {@link android.os.Looper}
 * cannot receive updates unless {@link #refresh()} is manually called.
 * <p>
 * A standard pattern for working with Realm in Android activities can be seen below:
 * <p>
 * <pre>
 * public class RealmActivity extends Activity {
 *
 *   private Realm realm;
 *
 *   \@Override
 *   protected void onCreate(Bundle savedInstanceState) {
 *     super.onCreate(savedInstanceState);
 *     setContentView(R.layout.layout_main);
 *     realm = Realm.getInstance(this);
 *   }
 *
 *   \@Override
 *   protected void onDestroy() {
 *     super.onDestroy();
 *     realm.close();
 *   }
 * }
 * </pre>
 * <p>
 * Realm supports String and byte fields containing up to 16 MB.
 * <p>
 * @see <a href="http://en.wikipedia.org/wiki/ACID">ACID</a>
 * @see <a href="https://github.com/realm/realm-java/tree/master/examples">Examples using Realm</a>
 */
public final class Realm implements Closeable {
    public static final String DEFAULT_REALM_NAME = "default.realm";

    private static final String TAG = "REALM";
    private static final String TABLE_PREFIX = "class_";
    protected static final ThreadLocal<Map<Integer, Realm>> realmsCache = new ThreadLocal<Map<Integer, Realm>>() {
        @SuppressLint("UseSparseArrays")
        @Override
        protected Map<Integer, Realm> initialValue() {
            return new HashMap<Integer, Realm>(); // On Android we could use SparseArray<Realm> which is faster,
                                                  // but incompatible with Java
        }
    };
    private static final ThreadLocal<Map<Integer, Integer>> referenceCount
            = new ThreadLocal<Map<Integer,Integer>>() {
        @SuppressLint("UseSparseArrays")
        @Override
        protected Map<Integer, Integer> initialValue() {
            return new HashMap<Integer, Integer>();
        }
    };
    private static final int REALM_CHANGED = 14930352; // Hopefully it won't clash with other message IDs.
    protected static final Map<Handler, Integer> handlers = new ConcurrentHashMap<Handler, Integer>();

    // Maps ids to a boolean set to true if the Realm is open. This is only needed by deleteRealmFile
    private static final Map<Integer, AtomicInteger> openRealms = new ConcurrentHashMap<Integer, AtomicInteger>();
    private static final String APT_NOT_EXECUTED_MESSAGE = "Annotation processor may not have been executed.";
    private static final String INCORRECT_THREAD_MESSAGE = "Realm access from incorrect thread. Realm objects can only be accessed on the thread they where created.";
    private static final String CLOSED_REALM_MESSAGE = "This Realm instance has already been closed, making it unusable.";
    private static final String INVALID_KEY_MESSAGE = "The provided key is invalid. It should either be null or be 64" +
            " bytes long.";
    private static final String DIFFERENT_KEY_MESSAGE = "Wrong key used to decrypt Realm.";

    @SuppressWarnings("UnusedDeclaration")
    private static SharedGroup.Durability defaultDurability = SharedGroup.Durability.FULL;
    private boolean autoRefresh;
    private Handler handler;

    private final byte[] key;
    private final int id;
    private final String path;
    private SharedGroup sharedGroup;
    private final ImplicitTransaction transaction;
<<<<<<< HEAD
=======
    private final RealmJson realmJson = getRealmJson();
    private final Map<Class<?>, String> simpleClassNames = new HashMap<Class<?>, String>(); // Map between original class and their class name
    private final Map<String, Class<?>> generatedClasses = new HashMap<String, Class<?>>(); // Map between generated class names and their implementation
    private final Map<Class<?>, Constructor> constructors = new HashMap<Class<?>, Constructor>();
    private final Map<Class<?>, Method> initTableMethods = new HashMap<Class<?>, Method>();
    private final Map<Class<?>, Method> insertOrUpdateMethods = new HashMap<Class<?>, Method>();
    private final Map<Class<?>, Constructor> generatedConstructors = new HashMap<Class<?>, Constructor>();

    // Maps classes to the name of the proxied class. Examples: Dog.class -> Dog, DogRealmProxy -> Dog
    private final Map<Class<?>, String> proxiedClassNames = new HashMap<Class<?>, String>();
>>>>>>> 37712ae0
    private final List<RealmChangeListener> changeListeners = new ArrayList<RealmChangeListener>();
    private static final Set<Class<? extends RealmObject>> customSchema = new HashSet<Class<? extends RealmObject>>();
    private static RealmClassCollection defaultModule = getDefaultModule();
    private static RealmProxyMediator proxyMediator;

    private static final long UNVERSIONED = -1;

    // Package protected to be reachable by proxy classes
    static final Map<String, Map<String, Long>> columnIndices = new HashMap<String, Map<String, Long>>();

    static {
        RealmLog.add(BuildConfig.DEBUG ? new DebugAndroidLogger() : new ReleaseAndroidLogger());
    }

    protected void checkIfValid() {
        // Check if the Realm instance has been closed
        if (sharedGroup == null) {
            throw new IllegalStateException(CLOSED_REALM_MESSAGE);
        }

        // Check if we are in the right thread
        Realm currentRealm = realmsCache.get().get(this.id);
        if (currentRealm != this) {
            throw new IllegalStateException(INCORRECT_THREAD_MESSAGE);
        }
    }

    // The constructor in private to enforce the use of the static one
    private Realm(String absolutePath, byte[] key, boolean autoRefresh) {
        if (key != null && key.length != 64) {
            throw new IllegalArgumentException(INVALID_KEY_MESSAGE);
        }
        this.sharedGroup = new SharedGroup(absolutePath, true, key);
        this.transaction = sharedGroup.beginImplicitTransaction();
        this.path = absolutePath;
        this.key = key;
        this.id = absolutePath.hashCode();
        setAutoRefresh(autoRefresh);
    }

    @Override
    protected void finalize() throws Throwable {
        if (sharedGroup != null) {
            RealmLog.w("Remember to call close() on all Realm instances. " +
                    "Realm " + path + " is being finalized without being closed, " +
                    "this can lead to running out of native memory."
            );
        }
        super.finalize();
    }

    /**
     * Closes the Realm instance and all its resources.
     * <p>
     * It's important to always remember to close Realm instances when you're done with it in order 
     * not to leak memory, file descriptors or grow the size of Realm file out of measure.
     */
    @Override
    public void close() {
        Map<Integer, Integer> localRefCount = referenceCount.get();
        Integer references = localRefCount.get(id);
        if (references == null) {
            references = 0;
        }
        if (sharedGroup != null && references == 1) {
            realmsCache.get().remove(id);
            sharedGroup.close();
            sharedGroup = null;
            AtomicInteger counter = openRealms.get(id);
            counter.decrementAndGet();
        }

        int refCount = references - 1;
        if (refCount < 0) {
            RealmLog.w("Calling close() on a Realm that is already closed: " + getPath());
        }
        localRefCount.put(id, Math.max(0, refCount));

        if (handler != null && refCount <= 0) {
            removeHandler(handler);
        }
    }

    private void removeHandler(Handler handler) {
        handler.removeCallbacksAndMessages(null);
        handlers.remove(handler);
    }

    private static RealmClassCollection getDefaultModule() {
        Class<?> clazz;
        try {
            clazz = Class.forName("io.realm.DefaultRealmModuleBinder");
            Constructor<?> constructor = clazz.getDeclaredConstructors()[0];
            constructor.setAccessible(true);
            return (RealmClassCollection) constructor.newInstance();
        } catch (ClassNotFoundException e) {
            throw new RealmException("Could not find io.realm.DefaultRealmModuleBinder", e);
        } catch (InvocationTargetException e) {
            throw new RealmException("Could not create an instance of io.realm.DefaultRealmModuleBinder", e);
        } catch (InstantiationException e) {
            throw new RealmException("Could not create an instance of io.realm.DefaultRealmModuleBinder", e);
        } catch (IllegalAccessException e) {
            throw new RealmException("Could not create an instance of io.realm.DefaultRealmModuleBinder", e);
        }
    }

    private class RealmCallback implements Handler.Callback {
        @Override
        public boolean handleMessage(Message message) {
            if (message.what == REALM_CHANGED) {
                transaction.advanceRead();
                sendNotifications();
            }
            return true;
        }
    }

    /**
     * Retrieve the auto-refresh status of the Realm instance.
     * @return the auto-refresh status
     */
    public boolean isAutoRefresh() {
        return autoRefresh;
    }

    /**
     * Set the auto-refresh status of the Realm instance.
     * <p>
     * Auto-refresh is a feature that enables automatic update of the current realm instance and all its derived objects
     * (RealmResults and RealmObjects instances) when a commit is performed on a Realm acting on the same file in another thread.
     * This feature is only available if the realm instance lives is a {@link android.os.Looper} enabled thread.
     *
     * @param autoRefresh true will turn auto-refresh on, false will turn it off.
     * @throws java.lang.IllegalStateException if trying to enable auto-refresh in a thread without Looper.
     */
    public void setAutoRefresh(boolean autoRefresh) {
        if (autoRefresh && Looper.myLooper() == null) {
            throw new IllegalStateException("Cannot set auto-refresh in a Thread without a Looper");
        }

        if (autoRefresh && !this.autoRefresh) { // Switch it on
            handler = new Handler(new RealmCallback());
            handlers.put(handler, id);
        } else if (!autoRefresh && this.autoRefresh && handler != null) { // Switch it off
            removeHandler(handler);
        }
        this.autoRefresh = autoRefresh;
    }

    // Public because of migrations
<<<<<<< HEAD
    public Table getTable(Class<? extends RealmObject> clazz) {
        return transaction.getTable(proxyMediator.getTableName(clazz));
=======
    public Table getTable(Class<?> clazz) {
        final String proxySuffix = "RealmProxy";
        String proxiedClassName = proxiedClassNames.get(clazz);
        if (proxiedClassName == null) {
            String classSimpleName = clazz.getSimpleName();
            proxiedClassName = classSimpleName.replace(proxySuffix, "");
            proxiedClassNames.put(clazz, proxiedClassName);
        }
        return transaction.getTable(TABLE_PREFIX + proxiedClassName);
>>>>>>> 37712ae0
    }

    /**
     * Realm static constructor for the default realm "default.realm".
     * {@link #close()} must be called when you are done using the Realm instance.
     * <p>
     * It sets auto-refresh on if the current thread has a Looper, off otherwise.
     *
     * @param context an Android {@link android.content.Context}
     * @return an instance of the Realm class
     * @throws RealmMigrationNeededException The model classes have been changed and the Realm
     *                                       must be migrated
     * @throws RealmIOException              Error when accessing underlying file
     * @throws RealmException                Other errors
     */
    public static Realm getInstance(Context context) {
        return Realm.getInstance(context, DEFAULT_REALM_NAME);
    }

    /**
     * Realm static constructor.
     * {@link #close()} must be called when you are done using the Realm instance.
     * <p>
     * It sets auto-refresh on if the current thread has a Looper, off otherwise.
     *
     * @param context  an Android {@link android.content.Context}
     * @param fileName the name of the file to save the Realm to
     * @return an instance of the Realm class
     * @throws RealmMigrationNeededException The model classes have been changed and the Realm
     *                                       must be migrated
     * @throws RealmIOException              Error when accessing underlying file
     * @throws RealmException                Other errors
     */
    @SuppressWarnings("UnusedDeclaration")
    public static Realm getInstance(Context context, String fileName) {
        return Realm.getInstance(context, fileName, null);
    }

    /**
     * Realm static constructor.
     * {@link #close()} must be called when you are done using the Realm instance.
     * <p>
     * It sets auto-refresh on if the current thread has a Looper, off otherwise.
     *
     * @param context an Android {@link android.content.Context}
     * @param key     a 64-byte encryption key
     * @return an instance of the Realm class
     * @throws RealmMigrationNeededException The model classes have been changed and the Realm
     *                                       must be migrated
     * @throws RealmIOException              Error when accessing underlying file
     * @throws RealmException                Other errors
     */
    @SuppressWarnings("UnusedDeclaration")
    public static Realm getInstance(Context context, byte[] key) {
        return Realm.getInstance(context, DEFAULT_REALM_NAME, key);
    }

    /**
     * Realm static constructor.
     * {@link #close()} must be called when you are done using the Realm instance.
     * <p>
     * It sets auto-refresh on if the current thread has a Looper, off otherwise.
     *
     * @param context an Android {@link android.content.Context}
     * @param key     a 64-byte encryption key
     * @return an instance of the Realm class
     * @throws RealmMigrationNeededException The model classes have been changed and the Realm
     *                                       must be migrated
     * @throws RealmIOException              Error when accessing underlying file
     * @throws RealmException                Other errors
     */
    @SuppressWarnings("UnusedDeclaration")
    public static Realm getInstance(Context context, String fileName, byte[] key) {
        return Realm.create(context.getFilesDir(), fileName, key);
    }

    /**
     * Realm static constructor.
     * {@link #close()} must be called when you are done using the Realm instance.
     * <p>
     * It sets auto-refresh on if the current thread has a Looper, off otherwise.
     *
     * @param writeableFolder a File object representing a writeable folder
     * @return an instance of the Realm class
     * @throws RealmMigrationNeededException The model classes have been changed and the Realm
     *                                       must be migrated
     * @throws RealmIOException              Error when accessing underlying file
     * @throws RealmException                Other errors
     */
    @SuppressWarnings("UnusedDeclaration")
    public static Realm getInstance(File writeableFolder) {
        return Realm.create(writeableFolder, DEFAULT_REALM_NAME, null);
    }

    /**
     * Realm static constructor.
     * {@link #close()}
     * It sets auto-refresh on if the current thread has a Looper, off otherwise.
     *
     * @param writeableFolder a File object representing a writeable folder
     * @param fileName the name of the Realm file
     * @return an instance of the Realm class
     * @throws RealmMigrationNeededException The model classes have been changed and the Realm
     *                                       must be migrated
     * @throws RealmIOException              Error when accessing underlying file
     * @throws RealmException                Other errors
     */
    @SuppressWarnings("UnusedDeclaration")
    public static Realm getInstance(File writeableFolder, String fileName) {
        return Realm.create(writeableFolder, fileName, null);
    }

    /**
     * Realm static constructor.
     * {@link #close()} must be called when you are done using the Realm instance.
     * <p>
     * It sets auto-refresh on if the current thread has a Looper, off otherwise.
     *
     * @param writeableFolder a File object representing a writeable folder
     * @param key     a 64-byte encryption key
     * @return an instance of the Realm class
     * @throws RealmMigrationNeededException The model classes have been changed and the Realm
     *                                       must be migrated
     * @throws RealmIOException              Error when accessing underlying file
     * @throws RealmException                Other errors
     */
    @SuppressWarnings("UnusedDeclaration")
    public static Realm getInstance(File writeableFolder, byte[] key) {
        return Realm.create(writeableFolder, DEFAULT_REALM_NAME, key);
    }

    /**
     * Realm static constructor.
     * {@link #close()} must be called when you are done using the Realm instance.
     * <p>
     * It sets auto-refresh on if the current thread has a Looper, off otherwise.
     *
     * @param writeableFolder a File object representing a writeable folder
     * @param fileName the name of the Realm file
     * @param key     a 64-byte encryption key
     * @return an instance of the Realm class
     * @throws RealmMigrationNeededException The model classes have been changed and the Realm
     *                                       must be migrated
     * @throws RealmIOException              Error when accessing underlying file
     * @throws RealmException                Other errors
     */
    @SuppressWarnings("UnusedDeclaration")
    public static Realm getInstance(File writeableFolder, String fileName, byte[] key) {
        return Realm.create(writeableFolder, fileName, key);
    }

    private static Realm create(File writableFolder, String filename, byte[] key) {
        checkValidRealmPath(writableFolder, filename);
        String absolutePath = new File(writableFolder, filename).getAbsolutePath();
        if (Looper.myLooper() != null) {
            return createAndValidate(absolutePath, key, true, true);
        } else {
            return createAndValidate(absolutePath, key, true, false);
        }
    }

    private static synchronized Realm createAndValidate(String absolutePath, byte[] key, boolean validateSchema,
                                            boolean autoRefresh) {
        int id = absolutePath.hashCode();
        Map<Integer, Integer> localRefCount = referenceCount.get();
        Integer references = localRefCount.get(id);
        if (references == null) {
            references = 0;
        }
        if (references == 0) {
            AtomicInteger counter = openRealms.get(id);
            if (counter == null) {
                openRealms.put(id, new AtomicInteger(1));
            } else {
                counter.incrementAndGet();
            }

        }
        Map<Integer, Realm> realms = realmsCache.get();
        Realm realm = realms.get(absolutePath.hashCode());

        if (realm != null) {
            if (!Arrays.equals(realm.key, key)) {
                throw new IllegalStateException(DIFFERENT_KEY_MESSAGE);
            }
            localRefCount.put(id, references + 1);
            return realm;
        }

        // Create new Realm and cache it. All exception code paths must close the Realm otherwise
        // we risk serving faulty cache data.
        realm = new Realm(absolutePath, key, autoRefresh);
        realms.put(absolutePath.hashCode(), realm);
        realmsCache.set(realms);
        localRefCount.put(id, references + 1);

        if (validateSchema) {
            try {
                initializeRealm(realm);
            } catch (RuntimeException e) {
                realm.close();
                throw e;
            }
        }

        return realm;
    }

    private static void checkValidRealmPath(File writableFolder, String filename) {
        if (filename == null || filename.isEmpty()) {
            throw new IllegalArgumentException("Non-empty filename must be provided");
        }
        if (writableFolder == null || !writableFolder.isDirectory()) {
            throw new IllegalArgumentException(("An existing folder must be provided. Yours was " + (writableFolder != null ? writableFolder.getAbsolutePath() : "null")));
        }
    }

    @SuppressWarnings("unchecked")
    private static void initializeRealm(Realm realm) {
        proxyMediator = defaultModule.getProxyMediator();

        long version = realm.getVersion();
        boolean commitNeeded = false;
        try {
            realm.beginTransaction();
            if (version == UNVERSIONED) {
                realm.setVersion(0);
                commitNeeded = true;
            }

            for (Class<? extends RealmObject> modelClass : defaultModule.getModuleClasses()) {
                String modelClassName = modelClass.getSimpleName();

                // Create and validate table
                if (version == UNVERSIONED) {
                    proxyMediator.createTable(modelClass, realm.transaction);
                }
                proxyMediator.validateTable(modelClass, realm.transaction);

                // Create columnIndices
                List<String> fieldNames = proxyMediator.getFieldNames(modelClass);
                Table table = realm.transaction.getTable(proxyMediator.getTableName(modelClass));
                for (String fieldName : fieldNames) {
                    long columnIndex = table.getColumnIndex(fieldName);
                    if (columnIndex == -1) {
                        throw new RealmMigrationNeededException("Field '" + fieldName + "' not found for type '" + modelClassName + "'");
                    }
                    Map<String, Long> innerMap = columnIndices.get(modelClassName);
                    if (innerMap == null) {
                        innerMap = new HashMap<String, Long>();
                    }
                    innerMap.put(fieldName, columnIndex);
                    columnIndices.put(modelClassName, innerMap);
                }
            }
        } finally {
            if (commitNeeded) {
                realm.commitTransaction();
            } else {
                realm.cancelTransaction();
            }
        }
    }

    /**
     * Create a Realm object for each object in a JSON array. This must be done within a transaction.
     * JSON properties with a null value will map to the default value for the data type in Realm
     * and unknown properties will be ignored.
     *
     * @param clazz Type of Realm objects to create.
     * @param json  Array where each JSONObject must map to the specified class.
     *
     * @throws RealmException if mapping from JSON fails.
     */
    public <E extends RealmObject> void createAllFromJson(Class<E> clazz, JSONArray json) {
        if (clazz == null || json == null) {
            return;
        }

        for (int i = 0; i < json.length(); i++) {
            E obj = createObject(clazz);
            try {
                proxyMediator.populateUsingJsonObject(obj, json.getJSONObject(i));
            } catch (Exception e) {
                throw new RealmException("Could not map Json", e);
            }
        }
    }

    /**
     * Tries to update a list of existing objects identified by their primary key with new JSON data. If an existing
     * object could not be found in the Realm, a new object will be created. This must happen within a transaction.
     *
     * @param clazz Type of {@link io.realm.RealmObject} to create or update. It must have a primary key defined.
     * @param json  Array with object data.
     *
     * @throws java.lang.IllegalArgumentException if trying to update a class without a
     * {@link io.realm.annotations.PrimaryKey}.
     * @see #createAllFromJson(Class, org.json.JSONArray)
     */
    public <E extends RealmObject> void createOrUpdateAllFromJson(Class<E> clazz, JSONArray json) {
        if (clazz == null || json == null) {
            return;
        }
        checkHasPrimaryKey(clazz);

        for (int i = 0; i < json.length(); i++) {
            E obj = createStandaloneRealmObjectInstance(clazz);
            try {
                proxyMediator.populateUsingJsonObject(obj, json.getJSONObject(i));
                copyToRealmOrUpdate(obj);
            } catch (Exception e) {
                throw new RealmException("Could not map Json", e);
            }
        }
    }

    /**
     * Create a Realm object for each object in a JSON array. This must be done within a transaction.
     * JSON properties with a null value will map to the default value for the data type in Realm
     * and unknown properties will be ignored.
     *
     * @param clazz Type of Realm objects to create.
     * @param json  JSON array as a String where each object can map to the specified class.
     *
     * @throws RealmException if mapping from JSON fails.
     */
    public <E extends RealmObject> void createAllFromJson(Class<E> clazz, String json) {
        if (clazz == null || json == null || json.length() == 0) {
            return;
        }

        JSONArray arr;
        try {
            arr = new JSONArray(json);
        } catch (Exception e) {
            throw new RealmException("Could not create JSON array from string", e);
        }

        createAllFromJson(clazz, arr);
    }

    /**
     * Tries to update a list of existing objects identified by their primary key with new JSON data. If an existing
     * object could not be found in the Realm, a new object will be created. This must happen within a transaction.
     *
     * @param clazz Type of {@link io.realm.RealmObject} to create or update. It must have a primary key defined.
     * @param json  String with an array of JSON objects.
     *
     * @throws java.lang.IllegalArgumentException if trying to update a class without a
     * {@link io.realm.annotations.PrimaryKey}.
     * @see #createAllFromJson(Class, String)
     */
    public <E extends RealmObject> void createOrUpdateAllFromJson(Class<E> clazz, String json) {
        if (clazz == null || json == null || json.length() == 0) {
            return;
        }
        checkHasPrimaryKey(clazz);

        JSONArray arr;
        try {
            arr = new JSONArray(json);
        } catch (JSONException e) {
            throw new RealmException("Could not create JSON array from string", e);
        }

        createOrUpdateAllFromJson(clazz, arr);
    }

    /**
     * Create a Realm object for each object in a JSON array. This must be done within a transaction.
     * JSON properties with a null value will map to the default value for the data type in Realm
     * and unknown properties will be ignored.
     *
     * @param clazz         Type of Realm objects created.
     * @param inputStream   JSON array as a InputStream. All objects in the array must be of the
     *                      specified class.
     *
     * @throws RealmException if mapping from JSON fails.
     * @throws IOException if something was wrong with the input stream.
     */
    @TargetApi(Build.VERSION_CODES.HONEYCOMB)
    public <E extends RealmObject> void createAllFromJson(Class<E> clazz, InputStream inputStream) throws IOException {
        if (clazz == null || inputStream == null) {
            return;
        }

        JsonReader reader = new JsonReader(new InputStreamReader(inputStream, "UTF-8"));
        try {
            reader.beginArray();
            while (reader.hasNext()) {
                E obj = createObject(clazz);
                proxyMediator.populateUsingJsonStream(obj, reader);
            }
            reader.endArray();
        } finally {
            reader.close();
        }
    }

    /**
     * Tries to update a list of existing objects identified by their primary key with new JSON data. If an existing
     * object could not be found in the Realm, a new object will be created. This must happen within a transaction.
     *
     * @param clazz Type of {@link io.realm.RealmObject} to create or update. It must have a primary key defined.
     * @param in    InputStream with a list of object data in JSON format.
     *
     * @throws java.lang.IllegalArgumentException if trying to update a class without a
     * {@link io.realm.annotations.PrimaryKey}.
     * @see #createOrUpdateAllFromJson(Class, java.io.InputStream)
     */
    @TargetApi(Build.VERSION_CODES.HONEYCOMB)
    public <E extends RealmObject> void createOrUpdateAllFromJson(Class<E> clazz, InputStream in) throws IOException {
        if (clazz == null || in == null) {
            return;
        }
        checkHasPrimaryKey(clazz);

        JsonReader reader = new JsonReader(new InputStreamReader(in, "UTF-8"));
        try {
            reader.beginArray();
            while (reader.hasNext()) {
                E obj = createStandaloneRealmObjectInstance(clazz);
                proxyMediator.populateUsingJsonStream(obj, reader);
                copyToRealmOrUpdate(obj);
            }
            reader.endArray();
        } finally {
            reader.close();
        }
    }

    /**
     * Create a Realm object prefilled with data from a JSON object. This must be done inside a
     * transaction. JSON properties with a null value will map to the default value for the data
     * type in Realm and unknown properties will be ignored.
     *
     * @param clazz Type of Realm object to create.
     * @param json  JSONObject with object data.
     * @return Created object or null if no json data was provided.
     *
     * @throws RealmException if the mapping from JSON fails.
     * @see #createOrUpdateObjectFromJson(Class, org.json.JSONObject)
     */
    public <E extends RealmObject> E createObjectFromJson(Class<E> clazz, JSONObject json) {
        if (clazz == null || json == null) {
            return null;
        }

        E obj = createObject(clazz);
        try {
            proxyMediator.populateUsingJsonObject(obj, json);
        } catch (Exception e) {
            throw new RealmException("Could not map Json", e);
        }

        return obj;
    }

    /**
     * Tries to update an existing object defined by its primary key with new JSON data. If no existing object could be
     * found a new object will be saved in the Realm. This must happen within a transaction.
     *
     * @param clazz Type of {@link io.realm.RealmObject} to create or update. It must have a primary key defined.
     * @param json  {@link org.json.JSONObject} with object data.
     * @return Created or updated {@link io.realm.RealmObject}.
     * @throws java.lang.IllegalArgumentException if trying to update a class without a
     * {@link io.realm.annotations.PrimaryKey}.
     * @see #createObjectFromJson(Class, org.json.JSONObject)
     */
    public <E extends RealmObject> E createOrUpdateObjectFromJson(Class<E> clazz, JSONObject json) {
        if (clazz == null || json == null) {
            return null;
        }
        checkHasPrimaryKey(clazz);

        E obj = createStandaloneRealmObjectInstance(clazz);

        try {
            proxyMediator.populateUsingJsonObject(obj, json);
            copyToRealmOrUpdate(obj);
        } catch (JSONException e) {
            throw new RealmException("Could not map Json", e);
        }

        return obj;
    }

    /**
     * Create a Realm object prefilled with data from a JSON object. This must be done inside a
     * transaction. JSON properties with a null value will map to the default value for the data
     * type in Realm and unknown properties will be ignored.
     *
     * @param clazz Type of Realm object to create.
     * @param json  JSON string with object data.
     * @return Created object or null if json string was empty or null.
     *
     * @throws RealmException if mapping to json failed.
     */
    public <E extends RealmObject> E createObjectFromJson(Class<E> clazz, String json) {
        if (clazz == null || json == null || json.length() == 0) {
            return null;
        }

        JSONObject obj;
        try {
            obj = new JSONObject(json);
        } catch (Exception e) {
            throw new RealmException("Could not create Json object from string", e);
        }

        return createObjectFromJson(clazz, obj);
    }

    /**
     * Tries to update an existing object defined by its primary key with new JSON data. If no existing object could be
     * found a new object will be saved in the Realm. This must happen within a transaction.
     *
     * @param clazz Type of {@link io.realm.RealmObject} to create or update. It must have a primary key defined.
     * @param json  String with object data in JSON format.
     * @return Created or updated {@link io.realm.RealmObject}.
     * @throws java.lang.IllegalArgumentException if trying to update a class without a
     * {@link io.realm.annotations.PrimaryKey}.
     *
     * @see #createObjectFromJson(Class, String) 
     */
    public <E extends RealmObject> E createOrUpdateObjectFromJson(Class<E> clazz, String json) {
        if (clazz == null || json == null || json.length() == 0) {
            return null;
        }
        checkHasPrimaryKey(clazz);

        JSONObject obj;
        try {
            obj = new JSONObject(json);
        } catch (Exception e) {
            throw new RealmException("Could not create Json object from string", e);
        }

        return createOrUpdateObjectFromJson(clazz, obj);
    }

    /**
     * Create a Realm object pre-filled with data from a JSON object. This must be done inside a
     * transaction. JSON properties with a null value will map to the default value for the data
     * type in Realm and unknown properties will be ignored.
     *
     * @param clazz         Type of Realm object to create.
     * @param inputStream   JSON object data as a InputStream.
     * @return Created object or null if json string was empty or null.
     *
     * @throws RealmException if the mapping from JSON failed.
     * @throws IOException if something was wrong with the input stream.
     */
    @TargetApi(Build.VERSION_CODES.HONEYCOMB)
    public <E extends RealmObject> E createObjectFromJson(Class<E> clazz, InputStream inputStream) throws IOException {
        if (clazz == null || inputStream == null) {
            return null;
        }

        JsonReader reader = new JsonReader(new InputStreamReader(inputStream, "UTF-8"));
        try {
            E obj = createObject(clazz);
            proxyMediator.populateUsingJsonStream(obj, reader);
            return obj;
        } finally {
            reader.close();
        }
    }

    /**
     * Tries to update an existing object defined by its primary key with new JSON data. If no existing object could be
     * found a new object will be saved in the Realm. This must happen within a transaction.
     *
     * @param clazz Type of {@link io.realm.RealmObject} to create or update. It must have a primary key defined.
     * @param in    Inputstream with object data in JSON format.
     * @return Created or updated {@link io.realm.RealmObject}.
     * @throws java.lang.IllegalArgumentException if trying to update a class without a
     * {@link io.realm.annotations.PrimaryKey}.
     * @see #createObjectFromJson(Class, java.io.InputStream)
     */
    @TargetApi(Build.VERSION_CODES.HONEYCOMB)
    public <E extends RealmObject> E createOrUpdateObjectFromJson(Class<E> clazz, InputStream in) throws IOException {
        if (clazz == null || in == null) {
            return null;
        }
        checkHasPrimaryKey(clazz);

        E obj = createStandaloneRealmObjectInstance(clazz);
        JsonReader reader = new JsonReader(new InputStreamReader(in, "UTF-8"));
        try {
            proxyMediator.populateUsingJsonStream(obj, reader);
            copyToRealmOrUpdate(obj);
        } catch (RuntimeException e) {
            throw new RealmException("Could not create Json object from string", e);
        }

        return obj;
    }

    private <E extends RealmObject> E createStandaloneRealmObjectInstance(Class<E> clazz) {
        try {
            return clazz.newInstance();
        } catch (InstantiationException e) {
            throw new RealmException("Could not create an object of class: " + clazz, e);
        } catch (IllegalAccessException e) {
            throw new RealmException("Could not create an object of class: " + clazz, e);
        }
    }

    /**
     * Write a compacted copy of the Realm to the given destination File.
     * <p>
     * The destination file cannot already exist.
     * <p>
     * Note that if this is called from within a write transaction it writes the
     * current data, and not the data as it was when the last write transaction was committed.
     *
     * @param destination File to save the Realm to
     * @throws java.io.IOException if any write operation fails
     */
    public void writeCopyTo(File destination) throws IOException {
        writeEncryptedCopyTo(destination, null);
    }

    /**
     * Write a compacted and encrypted copy of the Realm to the given destination File.
     * <p>
     * The destination file cannot already exist.
     * <p>
     * Note that if this is called from within a write transaction it writes the
     * current data, and not the data as it was when the last write transaction was committed.
     * <p>
     * @param destination File to save the Realm to
     * @throws java.io.IOException if any write operation fails
     */
    public void writeEncryptedCopyTo(File destination, byte[] key) throws IOException {
        if (destination == null) {
            throw new IllegalArgumentException("The destination argument cannot be null");
        }
        checkIfValid();
        transaction.writeToFile(destination, key);
    }


    /**
     * Instantiates and adds a new object to the realm
     *
     * @param clazz The Class of the object to create
     * @return The new object
     * @throws RealmException An object could not be created
     */
    public <E extends RealmObject> E createObject(Class<E> clazz) {
        Table table = getTable(clazz);
//        table = tables.get(clazz);
//        if (table == null) {
//            Class<?> generatedClass = getProxyClass(clazz);
//
//
//            Method method = initTableMethods.get(generatedClass);
//            if (method == null) {
//                try {
//                    method = generatedClass.getMethod("initTable", new Class[]{ImplicitTransaction.class});
//                } catch (NoSuchMethodException e) {
//                    throw new RealmException("Could not find the initTable() method in generated proxy class: " + APT_NOT_EXECUTED_MESSAGE);
//                }
//                initTableMethods.put(generatedClass, method);
//            }
//
//            try {
//                table = (Table) method.invoke(null, transaction);
//                tables.put(clazz, table);
//            } catch (IllegalAccessException e) {
//                throw new RealmException("Could not launch the initTable method: " + APT_NOT_EXECUTED_MESSAGE);
//            } catch (InvocationTargetException e) {
//                e.printStackTrace();
//                throw new RealmException("An exception occurred while running the initTable method: " + APT_NOT_EXECUTED_MESSAGE);
//            }
//        }

        long rowIndex = table.addEmptyRow();
        return get(clazz, rowIndex);
    }

<<<<<<< HEAD
    private <E extends RealmObject> E getProxyClass(Class<E> clazz) {
        return proxyMediator.newInstance(clazz);
=======
    private Class<?> getProxyClass(Class<?> clazz) {

        String simpleClassName = getClassSimpleName(clazz);
        String generatedClassName = getProxyClassName(simpleClassName);

        Class<?> generatedClass = generatedClasses.get(generatedClassName);
        if (generatedClass == null) {
            try {
                generatedClass = Class.forName(generatedClassName);
            } catch (ClassNotFoundException e) {
                throw new RealmException("Could not find the generated proxy class: " + APT_NOT_EXECUTED_MESSAGE);
            }
            generatedClasses.put(generatedClassName, generatedClass);
        }

        return generatedClass;
>>>>>>> 37712ae0
    }

    void remove(Class<? extends RealmObject> clazz, long objectIndex) {
        getTable(clazz).moveLastOver(objectIndex);
    }

    <E extends RealmObject> E get(Class<E> clazz, long rowIndex) {
<<<<<<< HEAD
        Table table = getTable(clazz);
        Row row = table.getRow(rowIndex);
        E result = proxyMediator.newInstance(clazz);
=======
        E result;

        Table table = tables.get(clazz);
        if (table == null) {
            String simpleClassName = getClassSimpleName(clazz);
            table = transaction.getTable(TABLE_PREFIX + simpleClassName);
            tables.put(clazz, table);
        }

        Row row = table.getRow(rowIndex);

        Constructor constructor = generatedConstructors.get(clazz);
        if (constructor == null) {
            String simpleClassName = getClassSimpleName(clazz);
            String generatedClassName = getProxyClassName(simpleClassName);

            Class<?> generatedClass = generatedClasses.get(generatedClassName);
            if (generatedClass == null) {
                try {
                    generatedClass = Class.forName(generatedClassName);
                } catch (ClassNotFoundException e) {
                    throw new RealmException("Could not find the generated proxy class: " + APT_NOT_EXECUTED_MESSAGE);
                }
                generatedClasses.put(generatedClassName, generatedClass);
            }

            constructor = constructors.get(generatedClass);
            if (constructor == null) {
                try {
                    constructor = generatedClass.getConstructor();
                } catch (NoSuchMethodException e) {
                    throw new RealmException("Could not find the constructor in generated proxy class: " + APT_NOT_EXECUTED_MESSAGE);
                }
                constructors.put(generatedClass, constructor);
                generatedConstructors.put(clazz, constructor);
            }
        }

        try {
            // We are know the casted type since we generated the class
            result = (E) constructor.newInstance();
        } catch (InstantiationException e) {
            throw new RealmException("Could not instantiate the proxy class");
        } catch (IllegalAccessException e) {
            throw new RealmException("Could not run the constructor of the proxy class");
        } catch (InvocationTargetException e) {
            e.printStackTrace();
            throw new RealmException("An exception occurred while instantiating the proxy class");
        }
>>>>>>> 37712ae0
        result.row = row;
        result.realm = this;
        return result;
    }

    /**
     * Copies a RealmObject to the Realm instance and returns the copy. Any further changes to the original RealmObject
     * will not be reflected in the Realm copy.
     *
     * @param object {@link io.realm.RealmObject} to copy to the Realm.
     * @return A managed RealmObject with its properties backed by the Realm.
     *
     * @throws java.lang.IllegalArgumentException if RealmObject is {@code null}.
     */
    public <E extends RealmObject> E copyToRealm(E object) {
        checkNotNullObject(object);
        if (isObjectInRealm(object)) {
            return object;
        }

        return copyOrUpdate(object, false);
    }

    /**
     * Updates an existing RealmObject that is identified by the same {@link io.realm.annotations.PrimaryKey} or create
     * a new copy if no existing object could be found.
     *
     * @param object    {@link io.realm.RealmObject} to copy or update.
     * @return The new or updated RealmObject with all its properties backed by the Realm.
     *
     * @throws java.lang.IllegalArgumentException if RealmObject is {@code null} or doesn't have a Primary key defined.
     * @see #copyToRealm(RealmObject)
     */
    public <E extends RealmObject> E copyToRealmOrUpdate(E object) {
        checkNotNullObject(object);
        checkHasPrimaryKey(object.getClass());
        if (isObjectInRealm(object)) {
            return object;
        }

        return copyOrUpdate(object, true);
    }

    /**
     * Copies a collection of RealmObjects to the Realm instance and returns their copy. Any further changes
     * to the original RealmObjects will not be reflected in the Realm copies.
     *
     * @param objects RealmObjects to copy to the Realm.
     * @return A list of the the converted RealmObjects that all has their properties managed by the Realm.
     *
     * @throws io.realm.exceptions.RealmException if any of the objects has already been added to Realm.
     * @throws java.lang.IllegalArgumentException if any of the elements in the input collection is {@code null}.
     */
    public <E extends RealmObject> List<E> copyToRealm(Iterable<E> objects) {
        if (objects == null) {
            return new ArrayList<E>();
        }

        ArrayList<E> realmObjects = new ArrayList<E>();
        for (E object : objects) {
            realmObjects.add(copyToRealm(object));
        }

        return realmObjects;
    }

    /**
     * Updates a list of existing RealmObjects that is identified by their {@link io.realm.annotations.PrimaryKey} or create a
     * new copy if no existing object could be found.
     *
     * @param objects   List of objects to update or copy into Realm.
     * @return A list of all the new or updated RealmObjects.
     *
     * @throws java.lang.IllegalArgumentException if RealmObject is {@code null} or doesn't have a Primary key defined.
     * @see #copyToRealm(Iterable)
     */
    public <E extends RealmObject> List<E> copyToRealmOrUpdate(Iterable<E> objects) {
        if (objects == null) {
            return new ArrayList<E>();
        }

        ArrayList<E> realmObjects = new ArrayList<E>();
        for (E object : objects) {
            realmObjects.add(copyToRealmOrUpdate(object));
        }

        return realmObjects;
    }

    private static String getProxyClassName(String simpleClassName) {
        return "io.realm." + simpleClassName + "RealmProxy";
    }

<<<<<<< HEAD
    boolean contains(Class<? extends RealmObject> clazz) {
        return defaultModule.getModuleClasses().contains(clazz);
=======
    boolean contains(Class<?> clazz) {
        return transaction.hasTable(TABLE_PREFIX + getClassSimpleName(clazz));
>>>>>>> 37712ae0
    }

    /**
     * Returns a typed RealmQuery, which can be used to query for specific objects of this type
     *
     * @param clazz The class of the object which is to be queried for
     * @return A typed RealmQuery, which can be used to query for specific objects of this type
     * @throws java.lang.RuntimeException Any other error
     * @see io.realm.RealmQuery
     */
    public <E extends RealmObject> RealmQuery<E> where(Class<E> clazz) {
        checkIfValid();
        return new RealmQuery<E>(this, clazz);
    }

    /**
     * Get all objects of a specific Class. If no objects exist, the returned RealmResults will not
     * be null. The RealmResults.size() to check the number of objects instead.
     *
     * @param clazz the Class to get objects of
     * @return A RealmResult list containing the objects
     * @throws java.lang.RuntimeException Any other error
     * @see io.realm.RealmResults
     */
    public <E extends RealmObject> RealmResults<E> allObjects(Class<E> clazz) {
        return where(clazz).findAll();
    }

    /**
     * Get all objects of a specific Class sorted by a field.  If no objects exist, the returned
     * RealmResults will not be null. The RealmResults.size() to check the number of objects instead.
     *
     * @param clazz the Class to get objects of.
     * @param fieldName the field name to sort by.
     * @param sortAscending sort ascending if SORT_ORDER_ASCENDING, sort descending if SORT_ORDER_DESCENDING.
     * @return A sorted RealmResults containing the objects.
     * @throws java.lang.IllegalArgumentException if field name does not exist.
     */
    public <E extends RealmObject> RealmResults<E> allObjectsSorted(Class<E> clazz, String fieldName,
                                                               boolean sortAscending) {
        checkIfValid();
        Table table = getTable(clazz);
        TableView.Order order = sortAscending ? TableView.Order.ascending : TableView.Order.descending;
<<<<<<< HEAD
        Long columnIndex = columnIndices.get(clazz.getSimpleName()).get(fieldName);
=======
        Long columnIndex = columnIndices.get(getClassSimpleName(clazz)).get(fieldName);
>>>>>>> 37712ae0
        if (columnIndex == null || columnIndex < 0) {
            throw new IllegalArgumentException(String.format("Field name '%s' does not exist.", fieldName));
        }

        TableView tableView = table.getSortedView(columnIndex, order);
        return new RealmResults<E>(this, tableView, clazz);
    }


    /**
     * Get all objects of a specific class sorted by two specific field names.  If no objects exist,
     * the returned RealmResults will not be null. The RealmResults.size() to check the number of
     * objects instead.
     *
     * @param clazz the class ti get objects of.
     * @param fieldName1 first field name to sort by.
     * @param sortAscending1 sort order for first field.
     * @param fieldName2 second field name to sort by.
     * @param sortAscending2 sort order for second field.
     * @return A sorted RealmResults containing the objects.
     * @throws java.lang.IllegalArgumentException if a field name does not exist.
     */
    public <E extends RealmObject> RealmResults<E> allObjectsSorted(Class<E> clazz, String fieldName1,
                                                               boolean sortAscending1, String fieldName2,
                                                               boolean sortAscending2) {
        return allObjectsSorted(clazz, new String[] {fieldName1, fieldName2}, new boolean[] {sortAscending1,
                sortAscending2});
    }

    /**
     * Get all objects of a specific class sorted by two specific field names.  If no objects exist,
     * the returned RealmResults will not be null. The RealmResults.size() to check the number of
     * objects instead.
     *
     * @param clazz the class ti get objects of.
     * @param fieldName1 first field name to sort by.
     * @param sortAscending1 sort order for first field.
     * @param fieldName2 second field name to sort by.
     * @param sortAscending2 sort order for second field.
     * @param fieldName3 third field name to sort by.
     * @param sortAscending3 sort order for third field.
     * @return A sorted RealmResults containing the objects.
     * @throws java.lang.IllegalArgumentException if a field name does not exist.
     */
    public <E extends RealmObject> RealmResults<E> allObjectsSorted(Class<E> clazz, String fieldName1,
                                                               boolean sortAscending1,
                                                              String fieldName2, boolean sortAscending2,
                                                              String fieldName3, boolean sortAscending3) {
        return allObjectsSorted(clazz, new String[] {fieldName1, fieldName2, fieldName3},
                new boolean[] {sortAscending1, sortAscending2, sortAscending3});
    }

    /**
     * Get all objects of a specific Class sorted by multiple fields.  If no objects exist, the
     * returned RealmResults will not be null. The RealmResults.size() to check the number of
     * objects instead.
     *
     * @param clazz the Class to get objects of.
     * @param sortAscending sort ascending if SORT_ORDER_ASCENDING, sort descending if SORT_ORDER_DESCENDING.
     * @param fieldNames an array of fieldnames to sort objects by.
     *        The objects are first sorted by fieldNames[0], then by fieldNames[1] and so forth.
     * @return A sorted RealmResults containing the objects.
     * @throws java.lang.IllegalArgumentException if a field name does not exist.
     */
    @SuppressWarnings("unchecked")
    public <E extends RealmObject> RealmResults<E> allObjectsSorted(Class<E> clazz, String fieldNames[],
                                                               boolean sortAscending[]) {
        if (fieldNames == null) {
            throw new IllegalArgumentException("fieldNames must be provided.");
        } else if (sortAscending == null) {
            throw new IllegalArgumentException("sortAscending must be provided.");
        }

        // Convert field names to column indices
        Table table = this.getTable(clazz);
        long columnIndices[] = new long[fieldNames.length];
        for (int i = 0; i < fieldNames.length; i++) {
            String fieldName = fieldNames[i];
            long columnIndex = table.getColumnIndex(fieldName);
            if (columnIndex == -1) {
                throw new IllegalArgumentException(String.format("Field name '%s' does not exist.", fieldName));
            }
            columnIndices[i] = columnIndex;
        }
        
        // Perform sort
        TableView tableView = table.getSortedView(columnIndices, sortAscending);
        return new RealmResults(this, tableView, clazz);
    }

    // Notifications

    /**
     * Add a change listener to the Realm
     *
     * @param listener the change listener
     * @see io.realm.RealmChangeListener
     */
    public void addChangeListener(RealmChangeListener listener) {
        checkIfValid();
        changeListeners.add(listener);
    }

    /**
     * Remove the specified change listener
     *
     * @param listener the change listener to be removed
     * @see io.realm.RealmChangeListener
     */
    public void removeChangeListener(RealmChangeListener listener) {
        checkIfValid();
        changeListeners.remove(listener);
    }

    /**
     * Remove all user-defined change listeners
     *
     * @see io.realm.RealmChangeListener
     */
    public void removeAllChangeListeners() {
        checkIfValid();
        changeListeners.clear();
    }

    void sendNotifications() {
        List<RealmChangeListener> defensiveCopy = new ArrayList<RealmChangeListener>(changeListeners);
        for (RealmChangeListener listener : defensiveCopy) {
            listener.onChange();
        }
    }

    @SuppressWarnings("UnusedDeclaration")
    boolean hasChanged() {
        return sharedGroup.hasChanged();
    }

    /**
     * Transactions
     */

    /**
     * Refresh the Realm instance and all the RealmResults and RealmObjects instances coming from it
     */
    @SuppressWarnings("UnusedDeclaration")
    public void refresh() {
        checkIfValid();
        transaction.advanceRead();
    }

    /**
     * Starts a write transaction, this must be closed with {@link io.realm.Realm#commitTransaction()}
     * or aborted by {@link io.realm.Realm#cancelTransaction()}. Write transactions are used to
     * atomically create, update and delete objects within a realm.
     * <br>
     * Before beginning the write transaction, {@link io.realm.Realm#beginTransaction()} updates the
     * realm in the case of pending updates from other threads.
     * <br>
     * Notice: it is not possible to nest write transactions. If you start a write
     * transaction within a write transaction an exception is thrown.
     * <br>
     * @throws java.lang.IllegalStateException If already in a write transaction or incorrect thread.
     *
     */
    public void beginTransaction() {
        checkIfValid();
        transaction.promoteToWrite();
    }

    /**
     * All changes since {@link io.realm.Realm#beginTransaction()} are persisted to disk and the
     * realm reverts back to being read-only. An event is sent to notify all other realm instances
     * that a change has occurred. When the event is received, the other realms will get their
     * objects and {@link io.realm.RealmResults} updated to reflect
     * the changes from this commit.
     * 
     * @throws java.lang.IllegalStateException If the write transaction is in an invalid state or incorrect thread.
     */
    public void commitTransaction() {
        checkIfValid();
        transaction.commitAndContinueAsRead();

        for (Map.Entry<Handler, Integer> handlerIntegerEntry : handlers.entrySet()) {
            Handler handler = handlerIntegerEntry.getKey();
            int realmId = handlerIntegerEntry.getValue();
            if (
                    realmId == id                                // It's the right realm
                    && !handler.hasMessages(REALM_CHANGED)       // The right message
                    && handler.getLooper().getThread().isAlive() // The receiving thread is alive
                    && !handler.equals(this.handler)             // Don't notify yourself
            ) {
                handler.sendEmptyMessage(REALM_CHANGED);
            }
        }
        sendNotifications();
    }

    /**
     * Revert all writes (created, updated, or deleted objects) made in the current write
     * transaction and end the transaction.
     * <br>
     * The realm reverts back to read-only.
     * <br>
     * Calling this when not in a write transaction will throw an exception.
     *
     * @throws java.lang.IllegalStateException    If the write transaction is an invalid state,
    *                                             not in a write transaction or incorrect thread.
    */
     public void cancelTransaction() {
         checkIfValid();
         transaction.rollbackAndContinueAsRead();
     }

    /**
     * Executes a given transaction on the Realm. {@link #beginTransaction()} and
     * {@link #commitTransaction()} will be called automatically. If any exception is thrown
     * during the transaction {@link #cancelTransaction()} will be called instead of {@link #commitTransaction()}.
     *
     * @param transaction {@link io.realm.Realm.Transaction} to execute.
     * @throws RealmException if any error happened during the transaction.
     */
    public void executeTransaction(Transaction transaction) {
        if (transaction == null)
            return;
        beginTransaction();
        try {
            transaction.execute(this);
            commitTransaction();
        } catch (RuntimeException e) {
            cancelTransaction();
            throw new RealmException("Error during transaction.", e);
        } catch (Error e) {
            cancelTransaction();
            throw e;
        }
    }

    /**
     * Remove all objects of the specified class.
     *
     * @param clazz The class which objects should be removed
     * @throws java.lang.RuntimeException Any other error
     */
    public void clear(Class<? extends RealmObject> clazz) {
        getTable(clazz).clear();
    }

    int getId() {
        return id;
    }

    // Returns the Handler for this Realm on the calling thread
    Handler getHandler() {
        for (Map.Entry<Handler, Integer> entry : handlers.entrySet()) {
            if (entry.getValue() == id) {
                return entry.getKey();
            }
        }
        return null;
    }

    // package protected so unit tests can access it
    long getVersion() {
        if (!transaction.hasTable("metadata")) {
            return UNVERSIONED;
        }
        Table metadataTable = transaction.getTable("metadata");
        return metadataTable.getLong(0, 0);
    }

    // package protected so unit tests can access it
    void setVersion(long version) {
        Table metadataTable = transaction.getTable("metadata");
        if (metadataTable.getColumnCount() == 0) {
            metadataTable.addColumn(ColumnType.INTEGER, "version");
            metadataTable.addEmptyRow();
        }
        metadataTable.setLong(0, 0, version);
    }

    @SuppressWarnings("unchecked")
    private <E extends RealmObject> Class<? extends RealmObject> getRealmClassFromObject(E object) {
        if (object.realm != null) {
            // This is already a proxy object, get superclass instead
            // INVARIANT: We don't support subclasses yet so super class is always correct type
            return (Class<? extends RealmObject>) object.getClass().getSuperclass();
        } else {
            return object.getClass();
        }
    }

    @SuppressWarnings("unchecked")
    private <E extends RealmObject> E copyOrUpdate(E object, boolean update) {
        return proxyMediator.copyOrUpdate(this, object, update, new HashMap<RealmObject, RealmObjectProxy>());
    }

    private <E extends RealmObject> boolean isObjectInRealm(E object) {
        return (object.realm != null && object.realm.id == this.id);
    }

    private <E extends RealmObject> void checkNotNullObject(E object) {
        if (object == null) {
            throw new IllegalArgumentException("Null objects cannot be copied into Realm.");
        }
    }

    private <E extends RealmObject> void checkHasPrimaryKey(E object) {
        Class<? extends RealmObject> objectClass = object.getClass();
        if (!getTable(objectClass).hasPrimaryKey()) {
<<<<<<< HEAD
            throw new IllegalArgumentException("RealmObject has no @PrimaryKey defined: " + objectClass.getSimpleName().toString());
=======
            throw new IllegalArgumentException("RealmObject has no @PrimaryKey defined: " + getClassSimpleName(objectClass));
>>>>>>> 37712ae0
        }
    }

    private void checkHasPrimaryKey(Class<? extends RealmObject> clazz) {
        if (!getTable(clazz).hasPrimaryKey()) {
            throw new IllegalArgumentException("A RealmObject with no @PrimaryKey cannot be updated: " + clazz.toString());
        }
    }

    @SuppressWarnings("UnusedDeclaration")
    public static void migrateRealmAtPath(String realmPath, RealmMigration migration) {
        migrateRealmAtPath(realmPath, null, migration, true);
    }

    public static void migrateRealmAtPath(String realmPath, byte[] key, RealmMigration migration) {
        migrateRealmAtPath(realmPath, key, migration, true);
    }

    public static void migrateRealmAtPath(String realmPath, RealmMigration migration, boolean autoRefresh) {
        migrateRealmAtPath(realmPath, null, migration, autoRefresh);
    }

    public static synchronized void migrateRealmAtPath(String realmPath, byte[] key, RealmMigration migration,
                                            boolean autoUpdate) {
        Realm realm = Realm.createAndValidate(realmPath, key, false, autoUpdate);
        realm.beginTransaction();
        realm.setVersion(migration.execute(realm, realm.getVersion()));
        realm.commitTransaction();
        realm.close();

        realmsCache.remove();
    }

    /**
     * Delete the Realm file from the filesystem for the default Realm (named "default.realm").
     * The realm must be unused and closed before calling this method.
     * WARNING: Your Realm must not be open (typically when your app launch).
     *
     * @param context an Android {@link android.content.Context}.
     * @return false if a file could not be deleted. The failing file will be logged.
     * @see io.realm.Realm#clear(Class)
     */
    public static boolean deleteRealmFile(Context context) {
        return deleteRealmFile(context, DEFAULT_REALM_NAME);
    }

    /**
     * Delete the Realm file from the filesystem for a custom named Realm.
     * The realm must be unused and closed before calling this method.
     *
     * @param context  an Android {@link android.content.Context}.
     * @param fileName the name of the custom Realm (i.e. "myCustomRealm.realm").
     * @return false if a file could not be deleted. The failing file will be logged.
     */
    public static synchronized boolean deleteRealmFile(Context context, String fileName) {
        boolean result = true;
        File writableFolder = context.getFilesDir();

        File realmFile = new File(writableFolder, fileName);
        int realmId = realmFile.getAbsolutePath().hashCode();

        AtomicInteger counter = openRealms.get(realmId);
        if (counter != null && counter.get() > 0) {
            throw new IllegalStateException("It's not allowed to delete the file associated with an open Realm. " +
                    "Remember to close() all the instances of the Realm before deleting its file.");
        }

        List<File> filesToDelete = Arrays.asList(realmFile, new File(writableFolder, fileName + ".lock"));
        for (File fileToDelete : filesToDelete) {
            if (fileToDelete.exists()) {
                boolean deleteResult = fileToDelete.delete();
                if (!deleteResult) {
                    result = false;
                    Log.w(TAG, "Could not delete the file " + fileToDelete);
                }
            }
        }
        return result;
    }

    /**
     * Compact a realm file. A realm file usually contain free/unused space.
     * This method removes this free space and the file size is thereby reduced.
     * Objects within the realm files are untouched.
     * <p>
     * The file must be closed before this method is called.<br>
     * The file system should have free space for at least a copy of the realm file.<br>
     * The realm file is left untouched if any file operation fails.<br>
     *
     * @param context an Android {@link android.content.Context}
     * @param fileName the name of the file to compact
     * @return true if successful, false if any file operation failed
     */
    public static synchronized boolean compactRealmFile(Context context, String fileName) {
        File realmFile = new File(context.getFilesDir(), fileName);
        File tmpFile = new File(
                context.getFilesDir(),
                String.valueOf(System.currentTimeMillis()) + UUID.randomUUID() + ".realm");

        Realm realm = null;
        try {
            realm = Realm.getInstance(context, fileName);
            realm.writeCopyTo(tmpFile);
            if (!realmFile.delete()) {
                return false;
            }
            if (!tmpFile.renameTo(realmFile)) {
                return false;
            }
        } catch (IOException e) {
            return false;
        } finally {
            if (realm != null) {
                realm.close();
            }
        }
        return true;
    }

    /**
     * Compact a realm file. A realm file usually contain free/unused space.
     * This method removes this free space and the file size is thereby reduced.
     * Objects within the realm files are untouched.
     * <p>
     * The file must be closed before this method is called.<br>
     * The file system should have free space for at least a copy of the realm file.<br>
     * The realm file is left untouched if any file operation fails.<br>
     *
     * @param context an Android {@link android.content.Context}
     * @return true if successful, false if any file operation failed
     */
    public static boolean compactRealmFile(Context context) {
        return compactRealmFile(context, DEFAULT_REALM_NAME);
    }

    /**
     * Returns the absolute path to where this Realm is persisted on disk.
     *
     * @return The absolute path to the realm file.
     */
    public String getPath() {
        return path;
    }


    /**
     * Override the standard behavior of all classes extended RealmObject being part of the schema.
     * Use this method to define the schema as only the classes given here.
     *
     * This class must be called before calling {@link #getInstance(android.content.Context)}
     *ø
     * If {@code null} is given as parameter, the Schema is reset to use all known classes.
     *
     */
    @SafeVarargs
    static void setSchema(Class<? extends RealmObject>... schemaClass) {
        if (schemaClass != null) {
            // Filter default schema
            defaultModule = new FilterableClassCollection(defaultModule, Arrays.asList(schemaClass));
        } else if (defaultModule instanceof FilterableClassCollection) {
            // else reset filter if needed
            defaultModule = ((FilterableClassCollection) defaultModule).getOriginalCollection();
        }
    }

    /**
     * Encapsulates a Realm transaction.
     * <p>
     * Using this class will automatically handle {@link #beginTransaction()} and {@link #commitTransaction()}
     * If any exception is thrown during the transaction {@link #cancelTransaction()} will be called
     * instead of {@link #commitTransaction()}.
     */
    public interface Transaction {
        public void execute(Realm realm);
    }

    private String getClassSimpleName(Class<?> clazz) {
        String simpleName = simpleClassNames.get(clazz);
        if (simpleName == null) {
            simpleName = clazz.getSimpleName();
            simpleClassNames.put(clazz, simpleName);
        }
        return simpleName;
    }
}<|MERGE_RESOLUTION|>--- conflicted
+++ resolved
@@ -163,19 +163,9 @@
     private final String path;
     private SharedGroup sharedGroup;
     private final ImplicitTransaction transaction;
-<<<<<<< HEAD
-=======
-    private final RealmJson realmJson = getRealmJson();
-    private final Map<Class<?>, String> simpleClassNames = new HashMap<Class<?>, String>(); // Map between original class and their class name
-    private final Map<String, Class<?>> generatedClasses = new HashMap<String, Class<?>>(); // Map between generated class names and their implementation
-    private final Map<Class<?>, Constructor> constructors = new HashMap<Class<?>, Constructor>();
-    private final Map<Class<?>, Method> initTableMethods = new HashMap<Class<?>, Method>();
-    private final Map<Class<?>, Method> insertOrUpdateMethods = new HashMap<Class<?>, Method>();
-    private final Map<Class<?>, Constructor> generatedConstructors = new HashMap<Class<?>, Constructor>();
 
     // Maps classes to the name of the proxied class. Examples: Dog.class -> Dog, DogRealmProxy -> Dog
     private final Map<Class<?>, String> proxiedClassNames = new HashMap<Class<?>, String>();
->>>>>>> 37712ae0
     private final List<RealmChangeListener> changeListeners = new ArrayList<RealmChangeListener>();
     private static final Set<Class<? extends RealmObject>> customSchema = new HashSet<Class<? extends RealmObject>>();
     private static RealmClassCollection defaultModule = getDefaultModule();
@@ -220,8 +210,8 @@
     protected void finalize() throws Throwable {
         if (sharedGroup != null) {
             RealmLog.w("Remember to call close() on all Realm instances. " +
-                    "Realm " + path + " is being finalized without being closed, " +
-                    "this can lead to running out of native memory."
+                            "Realm " + path + " is being finalized without being closed, " +
+                            "this can lead to running out of native memory."
             );
         }
         super.finalize();
@@ -326,20 +316,11 @@
     }
 
     // Public because of migrations
-<<<<<<< HEAD
     public Table getTable(Class<? extends RealmObject> clazz) {
+        if (!clazz.getSuperclass().equals(RealmObject.class)) {
+            clazz = (Class<? extends RealmObject>) clazz.getSuperclass();
+        }
         return transaction.getTable(proxyMediator.getTableName(clazz));
-=======
-    public Table getTable(Class<?> clazz) {
-        final String proxySuffix = "RealmProxy";
-        String proxiedClassName = proxiedClassNames.get(clazz);
-        if (proxiedClassName == null) {
-            String classSimpleName = clazz.getSimpleName();
-            proxiedClassName = classSimpleName.replace(proxySuffix, "");
-            proxiedClassNames.put(clazz, proxiedClassName);
-        }
-        return transaction.getTable(TABLE_PREFIX + proxiedClassName);
->>>>>>> 37712ae0
     }
 
     /**
@@ -1024,27 +1005,8 @@
         return get(clazz, rowIndex);
     }
 
-<<<<<<< HEAD
     private <E extends RealmObject> E getProxyClass(Class<E> clazz) {
         return proxyMediator.newInstance(clazz);
-=======
-    private Class<?> getProxyClass(Class<?> clazz) {
-
-        String simpleClassName = getClassSimpleName(clazz);
-        String generatedClassName = getProxyClassName(simpleClassName);
-
-        Class<?> generatedClass = generatedClasses.get(generatedClassName);
-        if (generatedClass == null) {
-            try {
-                generatedClass = Class.forName(generatedClassName);
-            } catch (ClassNotFoundException e) {
-                throw new RealmException("Could not find the generated proxy class: " + APT_NOT_EXECUTED_MESSAGE);
-            }
-            generatedClasses.put(generatedClassName, generatedClass);
-        }
-
-        return generatedClass;
->>>>>>> 37712ae0
     }
 
     void remove(Class<? extends RealmObject> clazz, long objectIndex) {
@@ -1052,61 +1014,9 @@
     }
 
     <E extends RealmObject> E get(Class<E> clazz, long rowIndex) {
-<<<<<<< HEAD
         Table table = getTable(clazz);
         Row row = table.getRow(rowIndex);
         E result = proxyMediator.newInstance(clazz);
-=======
-        E result;
-
-        Table table = tables.get(clazz);
-        if (table == null) {
-            String simpleClassName = getClassSimpleName(clazz);
-            table = transaction.getTable(TABLE_PREFIX + simpleClassName);
-            tables.put(clazz, table);
-        }
-
-        Row row = table.getRow(rowIndex);
-
-        Constructor constructor = generatedConstructors.get(clazz);
-        if (constructor == null) {
-            String simpleClassName = getClassSimpleName(clazz);
-            String generatedClassName = getProxyClassName(simpleClassName);
-
-            Class<?> generatedClass = generatedClasses.get(generatedClassName);
-            if (generatedClass == null) {
-                try {
-                    generatedClass = Class.forName(generatedClassName);
-                } catch (ClassNotFoundException e) {
-                    throw new RealmException("Could not find the generated proxy class: " + APT_NOT_EXECUTED_MESSAGE);
-                }
-                generatedClasses.put(generatedClassName, generatedClass);
-            }
-
-            constructor = constructors.get(generatedClass);
-            if (constructor == null) {
-                try {
-                    constructor = generatedClass.getConstructor();
-                } catch (NoSuchMethodException e) {
-                    throw new RealmException("Could not find the constructor in generated proxy class: " + APT_NOT_EXECUTED_MESSAGE);
-                }
-                constructors.put(generatedClass, constructor);
-                generatedConstructors.put(clazz, constructor);
-            }
-        }
-
-        try {
-            // We are know the casted type since we generated the class
-            result = (E) constructor.newInstance();
-        } catch (InstantiationException e) {
-            throw new RealmException("Could not instantiate the proxy class");
-        } catch (IllegalAccessException e) {
-            throw new RealmException("Could not run the constructor of the proxy class");
-        } catch (InvocationTargetException e) {
-            e.printStackTrace();
-            throw new RealmException("An exception occurred while instantiating the proxy class");
-        }
->>>>>>> 37712ae0
         result.row = row;
         result.realm = this;
         return result;
@@ -1200,13 +1110,8 @@
         return "io.realm." + simpleClassName + "RealmProxy";
     }
 
-<<<<<<< HEAD
     boolean contains(Class<? extends RealmObject> clazz) {
         return defaultModule.getModuleClasses().contains(clazz);
-=======
-    boolean contains(Class<?> clazz) {
-        return transaction.hasTable(TABLE_PREFIX + getClassSimpleName(clazz));
->>>>>>> 37712ae0
     }
 
     /**
@@ -1250,11 +1155,7 @@
         checkIfValid();
         Table table = getTable(clazz);
         TableView.Order order = sortAscending ? TableView.Order.ascending : TableView.Order.descending;
-<<<<<<< HEAD
         Long columnIndex = columnIndices.get(clazz.getSimpleName()).get(fieldName);
-=======
-        Long columnIndex = columnIndices.get(getClassSimpleName(clazz)).get(fieldName);
->>>>>>> 37712ae0
         if (columnIndex == null || columnIndex < 0) {
             throw new IllegalArgumentException(String.format("Field name '%s' does not exist.", fieldName));
         }
@@ -1563,11 +1464,7 @@
     private <E extends RealmObject> void checkHasPrimaryKey(E object) {
         Class<? extends RealmObject> objectClass = object.getClass();
         if (!getTable(objectClass).hasPrimaryKey()) {
-<<<<<<< HEAD
             throw new IllegalArgumentException("RealmObject has no @PrimaryKey defined: " + objectClass.getSimpleName().toString());
-=======
-            throw new IllegalArgumentException("RealmObject has no @PrimaryKey defined: " + getClassSimpleName(objectClass));
->>>>>>> 37712ae0
         }
     }
 
@@ -1743,13 +1640,4 @@
     public interface Transaction {
         public void execute(Realm realm);
     }
-
-    private String getClassSimpleName(Class<?> clazz) {
-        String simpleName = simpleClassNames.get(clazz);
-        if (simpleName == null) {
-            simpleName = clazz.getSimpleName();
-            simpleClassNames.put(clazz, simpleName);
-        }
-        return simpleName;
-    }
 }