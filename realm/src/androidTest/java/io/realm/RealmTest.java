/*
 * Copyright 2014 Realm Inc.
 *
 * Licensed under the Apache License, Version 2.0 (the "License");
 * you may not use this file except in compliance with the License.
 * You may obtain a copy of the License at
 *
 * http://www.apache.org/licenses/LICENSE-2.0
 *
 * Unless required by applicable law or agreed to in writing, software
 * distributed under the License is distributed on an "AS IS" BASIS,
 * WITHOUT WARRANTIES OR CONDITIONS OF ANY KIND, either express or implied.
 * See the License for the specific language governing permissions and
 * limitations under the License.
 */
package io.realm;

import android.test.AndroidTestCase;

import java.io.IOException;
import java.util.ArrayList;
import java.util.Date;
import java.util.List;
import java.util.Scanner;
import java.util.concurrent.Callable;
import java.util.concurrent.ExecutionException;
import java.util.concurrent.ExecutorService;
import java.util.concurrent.Executors;
import java.util.concurrent.Future;

import io.realm.entities.AllTypes;
import io.realm.entities.Dog;
import io.realm.entities.NonLatinFieldNames;
import io.realm.internal.Table;


public class RealmTest extends AndroidTestCase {

    protected final static int TEST_DATA_SIZE = 159;

    protected Realm testRealm;

    protected List<String> columnData = new ArrayList<String>();

    private final static String FIELD_STRING = "columnString";
    private final static String FIELD_LONG = "columnLong";
    private final static String FIELD_FLOAT = "columnFloat";
    private final static String FIELD_DOUBLE = "columnDouble";
    private final static String FIELD_BOOLEAN = "columnBoolean";
    private final static String FIELD_DATE = "columnDate";
    private final static String FIELD_LONG_KOREAN_CHAR = "델타";
    private final static String FIELD_LONG_GREEK_CHAR = "Δέλτα";
    private final static String FIELD_FLOAT_KOREAN_CHAR = "베타";
    private final static String FIELD_FLOAT_GREEK_CHAR = "βήτα";

    protected void setColumnData() {
        columnData.add(0, FIELD_BOOLEAN);
        columnData.add(1, FIELD_DATE);
        columnData.add(2, FIELD_DOUBLE);
        columnData.add(3, FIELD_FLOAT);
        columnData.add(4, FIELD_STRING);
        columnData.add(5, FIELD_LONG);
    }

    @Override
    protected void setUp() throws Exception {
        Realm.deleteRealmFile(getContext());
        testRealm = Realm.getInstance(getContext());

        //populateTestRealm();
    }

    @Override
    protected void tearDown() throws Exception {
        if (testRealm != null) testRealm.close();
    }

    private void populateTestRealm() {
        testRealm.beginTransaction();
        testRealm.allObjects(AllTypes.class).clear();
        testRealm.allObjects(NonLatinFieldNames.class).clear();
        for (int i = 0; i < TEST_DATA_SIZE; ++i) {
            AllTypes allTypes = testRealm.createObject(AllTypes.class);
            allTypes.setColumnBoolean((i % 3) == 0);
            allTypes.setColumnBinary(new byte[]{1, 2, 3});
            allTypes.setColumnDate(new Date());
            allTypes.setColumnDouble(3.1415);
            allTypes.setColumnFloat(1.234567f + i);
            allTypes.setColumnString("test data " + i);
            allTypes.setColumnLong(i);
            NonLatinFieldNames nonLatinFieldNames = testRealm.createObject(NonLatinFieldNames.class);
            nonLatinFieldNames.set델타(i);
            nonLatinFieldNames.setΔέλτα(i);
            nonLatinFieldNames.set베타(1.234567f + i);
            nonLatinFieldNames.setΒήτα(1.234567f + i);
        }
        testRealm.commitTransaction();
    }


    public void testRealmCache() {
        Realm newRealm = Realm.getInstance(getContext());
        assertEquals(testRealm, newRealm);
        newRealm.close();
    }

    public void testShouldCreateRealm() {
        assertNotNull("Realm.getInstance unexpectedly returns null", testRealm);
        assertTrue("Realm.getInstance does not contain expected table", testRealm.contains(AllTypes.class));
    }

    public void testShouldNotFailCreateRealmWithNullContext() {
        Realm realm = null;
        try {
            realm = Realm.getInstance(null); // throws when c.getDirectory() is called;
                                             // has nothing to do with Realm
            fail("Should throw an exception");
        } catch (NullPointerException ignore) {
        } finally {
            if (realm != null) {
                realm.close();
            }
        }
    }

    // Table getTable(Class<?> clazz)
    public void testShouldGetTable() {
        Table table = testRealm.getTable(AllTypes.class);
        populateTestRealm();
        assertNotNull("getTable is returning a null Table object", table);
        assertEquals("Unexpected query result after getTable", TEST_DATA_SIZE, table.count(table.getColumnIndex(FIELD_DOUBLE), 3.1415));
    }

    // <E> void remove(Class<E> clazz, long objectIndex)
    public void testShouldRemoveRow() {
        populateTestRealm();
        testRealm.beginTransaction();
        testRealm.remove(AllTypes.class, 0);
        testRealm.commitTransaction();

        RealmResults<AllTypes> resultList = testRealm.where(AllTypes.class).findAll();
        assertEquals("Realm.delete has not deleted record correctly", TEST_DATA_SIZE - 1, resultList.size());
    }

    // <E extends RealmObject> E get(Class<E> clazz, long rowIndex)
    public void testShouldGetObject() {
        populateTestRealm();
        AllTypes allTypes = testRealm.get(AllTypes.class, 0);
        assertNotNull("get has returned null object", allTypes);
        assertEquals("get has returned wrong object", "test data 0", allTypes.getColumnString());
    }

    // boolean contains(Class<?> clazz)
    public void testShouldContainTable() {
        testRealm.beginTransaction();
        testRealm.createObject(Dog.class);
        testRealm.commitTransaction();
        assertTrue("contains returns false for newly created table", testRealm.contains(Dog.class));
    }

    // boolean contains(Class<?> clazz)
    public void testShouldNotContainTable() {
        assertFalse("contains returns true for non-existing table", testRealm.contains(RealmTest.class));
    }

    // <E extends RealmObject> RealmQuery<E> where(Class<E> clazz)
    public void testShouldReturnResultSet() {
        populateTestRealm();
        RealmResults<AllTypes> resultList = testRealm.where(AllTypes.class).findAll();
        assertEquals("Realm.get is returning wrong number of objects", TEST_DATA_SIZE, resultList.size());
    }

    // Note that this test is relying on the values set while initializing the test dataset
    public void testQueriesResults() throws IOException {
        populateTestRealm();
        RealmResults<AllTypes> resultList = testRealm.where(AllTypes.class).equalTo(FIELD_LONG, 33).findAll();
        assertEquals("ResultList.where not returning expected result", 1, resultList.size());

        resultList = testRealm.where(AllTypes.class).equalTo(FIELD_LONG, 3333).findAll();
        assertEquals("ResultList.where not returning expected result", 0, resultList.size());

        resultList = testRealm.where(AllTypes.class).equalTo(FIELD_STRING, "test data 0").findAll();
        assertEquals(1, resultList.size());

        resultList = testRealm.where(AllTypes.class).equalTo(FIELD_STRING, "test data 0", RealmQuery.CASE_INSENSITIVE).findAll();
        assertEquals(1, resultList.size());

        resultList = testRealm.where(AllTypes.class).equalTo(FIELD_STRING, "Test data 0", RealmQuery.CASE_SENSITIVE).findAll();
        assertEquals(0, resultList.size());
    }

    public void testQueriesWithDataTypes() throws IOException {
        populateTestRealm();
        setColumnData();

        for (int i = 0; i < columnData.size(); i++) {
            try {
                testRealm.where(AllTypes.class).equalTo(columnData.get(i), true).findAll();
                if (i != 0) {
                    fail("Realm.where should fail with illegal argument");
                }
            } catch (IllegalArgumentException ignored) {
            }

            try {
                testRealm.where(AllTypes.class).equalTo(columnData.get(i), new Date()).findAll();
                if (i != 1) {
                    fail("Realm.where should fail with illegal argument");
                }
            } catch (IllegalArgumentException ignored) {
            }

            try {
                testRealm.where(AllTypes.class).equalTo(columnData.get(i), 13.37d).findAll();
                if (i != 2) {
                    fail("Realm.where should fail with illegal argument");
                }
            } catch (IllegalArgumentException ignored) {
            }

            try {
                testRealm.where(AllTypes.class).equalTo(columnData.get(i), 13.3711f).findAll();
                if (i != 3) {
                    fail("Realm.where should fail with illegal argument");
                }
            } catch (IllegalArgumentException ignored) {
            }

            try {
                testRealm.where(AllTypes.class).equalTo(columnData.get(i), "test").findAll();
                if (i != 4) {
                    fail("Realm.where should fail with illegal argument");
                }
            } catch (IllegalArgumentException ignored) {
            }

            try {
                testRealm.where(AllTypes.class).equalTo(columnData.get(i), 1337).findAll();
                if (i != 5) {
                    fail("Realm.where should fail with illegal argument");
                }
            } catch (IllegalArgumentException ignored) {
            }
        }
    }

    public void testQueriesFailWithInvalidDataTypes() throws IOException {
        try {
            testRealm.where(AllTypes.class).equalTo("invalidcolumnname", 33).findAll();
            fail("Invalid field name");
        } catch (Exception ignored) {
        }

        try {
            testRealm.where(AllTypes.class).equalTo("invalidcolumnname", "test").findAll();
            fail("Invalid field name");
        } catch (Exception ignored) {
        }

        try {
            testRealm.where(AllTypes.class).equalTo("invalidcolumnname", true).findAll();
            fail("Invalid field name");
        } catch (Exception ignored) {
        }

        try {
            testRealm.where(AllTypes.class).equalTo("invalidcolumnname", 3.1415d).findAll();
            fail("Invalid field name");
        } catch (Exception ignored) {
        }

        try {
            testRealm.where(AllTypes.class).equalTo("invalidcolumnname", 3.1415f).findAll();
            fail("Invalid field name");
        } catch (Exception ignored) {
        }
    }

    public void testQueriesFailWithNullQueryValue() throws IOException {
        try {
            testRealm.where(AllTypes.class).equalTo(FIELD_STRING, (String) null).findAll();
            fail("Realm.where should fail with illegal argument");
        } catch (IllegalArgumentException ignored) {
        }
    }

    // <E extends RealmObject> RealmTableOrViewList<E> allObjects(Class<E> clazz)
    public void testShouldReturnTableOrViewList() {
        populateTestRealm();
        RealmResults<AllTypes> resultList = testRealm.allObjects(AllTypes.class);
        assertEquals("Realm.get is returning wrong result set", TEST_DATA_SIZE, resultList.size());
    }

    // void beginTransaction()
    public void testBeginTransaction() throws IOException {
        populateTestRealm();

        testRealm.beginTransaction();
        AllTypes allTypes = testRealm.createObject(AllTypes.class);
        allTypes.setColumnFloat(3.1415f);
        allTypes.setColumnString("a unique string");
        testRealm.commitTransaction();

        RealmResults<AllTypes> resultList = testRealm.where(AllTypes.class).findAll();
        assertEquals("Change has not been committed", TEST_DATA_SIZE + 1, resultList.size());

        resultList = testRealm.where(AllTypes.class).equalTo(FIELD_STRING, "a unique string").findAll();
        assertEquals("Change has not been committed correctly", 1, resultList.size());
        resultList = testRealm.where(AllTypes.class).equalTo(FIELD_FLOAT, 3.1415f).findAll();
        assertEquals("Change has not been committed", 1, resultList.size());
    }

    public void testNestedTransaction() {
        testRealm.beginTransaction();
        try {
            testRealm.beginTransaction();
            fail();
        } catch (IllegalStateException e) {
            assertEquals("Nested transactions are not allowed. Use commitTransaction() after each beginTransaction().", e.getMessage());
        }
        testRealm.commitTransaction();
    }

    private enum TransactionMethod {
        METHOD_BEGIN,
        METHOD_COMMIT,
        METHOD_CANCEL
    }

    // Starting a transaction on the wrong thread will fail
    private boolean transactionMethodWrongThread(final TransactionMethod method) throws InterruptedException,
            ExecutionException {
        if (method != TransactionMethod.METHOD_BEGIN) {
            testRealm.beginTransaction();
            testRealm.createObject(Dog.class); // FIXME: Empty transactions cannot be cancelled
        }
        ExecutorService executorService = Executors.newSingleThreadExecutor();
        Future<Boolean> future = executorService.submit(new Callable<Boolean>() {
            @Override
            public Boolean call() throws Exception {
                try {
                    switch (method) {
                        case METHOD_BEGIN:
                            testRealm.beginTransaction();
                            break;
                        case METHOD_COMMIT:
                            testRealm.commitTransaction();
                            break;
                        case METHOD_CANCEL:
                            testRealm.cancelTransaction();
                            break;
                    }
                    return false;
                } catch (IllegalStateException ignored) {
                    return true;
                }
            }
        });

        boolean result = future.get();
        if (result && method != TransactionMethod.METHOD_BEGIN) {
            testRealm.cancelTransaction();
        }
        return result;
    }

    public void testTransactionWrongThread() throws ExecutionException, InterruptedException {
        for (TransactionMethod method : TransactionMethod.values()) {
            assertTrue(method.toString(), transactionMethodWrongThread(method));
        }
    }

    // void commitTransaction()
    public void testCommitTransaction() {
        populateTestRealm();

        testRealm.beginTransaction();
        AllTypes allTypes = testRealm.createObject(AllTypes.class);
        allTypes.setColumnBoolean(true);
        testRealm.commitTransaction();

        RealmResults<AllTypes> resultList = testRealm.where(AllTypes.class).findAll();
        assertEquals("Change has not been committed", TEST_DATA_SIZE + 1, resultList.size());
    }


    public void testCancelTransaction() {
        populateTestRealm();

        testRealm.beginTransaction();
        testRealm.createObject(AllTypes.class);
        testRealm.cancelTransaction();
        assertEquals(TEST_DATA_SIZE, testRealm.allObjects(AllTypes.class).size());

        try {
            testRealm.cancelTransaction();
            fail();
        } catch (IllegalStateException ignored) {
        }
    }

    // void clear(Class<?> classSpec)
    public void testClassClear() {
        populateTestRealm();

        // Currently clear will not work outside a transaction:
        testRealm.beginTransaction();
        testRealm.clear(AllTypes.class);
        testRealm.commitTransaction();

        RealmResults<AllTypes> resultList = testRealm.where(AllTypes.class).findAll();
        assertEquals("Realm.clear does not empty table", 0, resultList.size());
    }

    // void clear(Class<?> classSpec)
    public void testClassClearWithTwoTables() {
        populateTestRealm();

        testRealm.beginTransaction();
        Dog dog = testRealm.createObject(Dog.class);
        dog.setName("Castro");
        testRealm.commitTransaction();

        // NOTE:
        // Currently clear will not work outside a transaction
        // if you want this test not to fail, add begin- and commitTransaction

        testRealm.beginTransaction();
        testRealm.clear(Dog.class);
        testRealm.commitTransaction();

        RealmResults<AllTypes> resultListTypes = testRealm.where(AllTypes.class).findAll();
        RealmResults<Dog> resultListDogs = testRealm.where(Dog.class).findAll();

        assertEquals("Realm.clear does not clear table", 0, resultListDogs.size());
        assertEquals("Realm.clear cleared wrong table", TEST_DATA_SIZE, resultListTypes.size());


        testRealm.beginTransaction();
        testRealm.clear(AllTypes.class);
        testRealm.commitTransaction();

        resultListTypes = testRealm.where(AllTypes.class).findAll();
        assertEquals("Realm.clear does not remove table", 0, resultListTypes.size());
    }

    // int getVersion()
    public void testGetVersion() throws IOException {
        populateTestRealm();

        long version = testRealm.getVersion();

        assertTrue("Realm.version returns invalid version number", version >= 0);
    }

    // void setVersion(int version)setVersion(int version)
    public void testSetVersion() {
        long version = 42;

        testRealm.beginTransaction();
        testRealm.setVersion(version);
        testRealm.commitTransaction();

        assertEquals("Realm.version has not been set by setVersion", version, testRealm.getVersion());
    }

    public void testShouldFailOutsideTransaction() {
        // These API calls should fail outside a Transaction:
        try {
            testRealm.createObject(AllTypes.class);
            fail("Realm.createObject should fail outside write transaction");
        } catch (IllegalStateException ignored) {
        }
        try {
            testRealm.remove(AllTypes.class, 0);
            fail("Realm.remove should fail outside write transaction");
        } catch (IllegalStateException ignored) {
        }
    }

    public void testRealmQueryBetween() {
        populateTestRealm();

        RealmResults<AllTypes> resultList = testRealm.where(AllTypes.class).between(FIELD_LONG, 0, 9).findAll();
        assertEquals(10, resultList.size());

        resultList = testRealm.where(AllTypes.class).beginsWith(FIELD_STRING, "test data ").findAll();
        assertEquals(TEST_DATA_SIZE, resultList.size());

        resultList = testRealm.where(AllTypes.class).beginsWith(FIELD_STRING, "test data 1").between(FIELD_LONG, 2, 20).findAll();
        assertEquals(10, resultList.size());

        resultList = testRealm.where(AllTypes.class).between(FIELD_LONG, 2, 20).beginsWith(FIELD_STRING, "test data 1").findAll();
        assertEquals(10, resultList.size());
    }

    public void testRealmQueryGreaterThan() {
        populateTestRealm();

        RealmResults<AllTypes> resultList = testRealm.where(AllTypes.class).greaterThan(FIELD_FLOAT, 10.234567f).findAll();
        assertEquals(TEST_DATA_SIZE - 10, resultList.size());

        resultList = testRealm.where(AllTypes.class).beginsWith(FIELD_STRING, "test data 1").greaterThan(FIELD_FLOAT, 50.234567f).findAll();
        assertEquals(TEST_DATA_SIZE - 100, resultList.size());

        RealmQuery<AllTypes> query = testRealm.where(AllTypes.class).greaterThan(FIELD_FLOAT, 11.234567f);
        resultList = query.between(FIELD_LONG, 1, 20).findAll();
        assertEquals(10, resultList.size());
    }


    public void testRealmQueryGreaterThanOrEqualTo() {
        populateTestRealm();

        RealmResults<AllTypes> resultList = testRealm.where(AllTypes.class).greaterThanOrEqualTo(FIELD_FLOAT, 10.234567f).findAll();
        assertEquals(TEST_DATA_SIZE - 9, resultList.size());

        resultList = testRealm.where(AllTypes.class).beginsWith(FIELD_STRING, "test data 1").greaterThanOrEqualTo(FIELD_FLOAT, 50.234567f).findAll();
        assertEquals(TEST_DATA_SIZE - 100, resultList.size());

        RealmQuery<AllTypes> query = testRealm.where(AllTypes.class).greaterThanOrEqualTo(FIELD_FLOAT, 11.234567f);
        query = query.between(FIELD_LONG, 1, 20);

        resultList = query.beginsWith(FIELD_STRING, "test data 15").findAll();
        assertEquals(1, resultList.size());
    }

    public void testRealmQueryOr() {
        populateTestRealm();

        RealmQuery<AllTypes> query = testRealm.where(AllTypes.class).equalTo(FIELD_FLOAT, 31.234567f);
        RealmResults<AllTypes> resultList = query.or().between(FIELD_LONG, 1, 20).findAll();
        assertEquals(21, resultList.size());

        resultList = query.or().equalTo(FIELD_STRING, "test data 15").findAll();
        assertEquals(21, resultList.size());

        resultList = query.or().equalTo(FIELD_STRING, "test data 117").findAll();
        assertEquals(22, resultList.size());
    }

    public void testRealmQueryImplicitAnd() {
        populateTestRealm();

        RealmQuery<AllTypes> query = testRealm.where(AllTypes.class).equalTo(FIELD_FLOAT, 31.234567f);
        RealmResults<AllTypes> resultList = query.between(FIELD_LONG, 1, 10).findAll();
        assertEquals(0, resultList.size());

        query = testRealm.where(AllTypes.class).equalTo(FIELD_FLOAT, 81.234567f);
        resultList = query.between(FIELD_LONG, 1, 100).findAll();
        assertEquals(1, resultList.size());
    }

    public void testRealmQueryLessThan() {
        populateTestRealm();

        RealmResults<AllTypes> resultList = testRealm.where(AllTypes.class).lessThan(FIELD_FLOAT, 31.234567f).findAll();
        assertEquals(30, resultList.size());
        RealmQuery<AllTypes> query = testRealm.where(AllTypes.class).lessThan(FIELD_FLOAT, 31.234567f);
        resultList = query.between(FIELD_LONG, 1, 10).findAll();
        assertEquals(10, resultList.size());
    }

    public void testRealmQueryLessThanOrEqual() {
        populateTestRealm();

        RealmResults<AllTypes> resultList = testRealm.where(AllTypes.class).lessThanOrEqualTo(FIELD_FLOAT, 31.234567f).findAll();
        assertEquals(31, resultList.size());
        resultList = testRealm.where(AllTypes.class).lessThanOrEqualTo(FIELD_FLOAT, 31.234567f).between(FIELD_LONG, 11, 20).findAll();
        assertEquals(10, resultList.size());
    }

    public void testRealmQueryEqualTo() {
        populateTestRealm();

        RealmResults<AllTypes> resultList = testRealm.where(AllTypes.class).equalTo(FIELD_FLOAT, 31.234567f).findAll();
        assertEquals(1, resultList.size());
        resultList = testRealm.where(AllTypes.class).greaterThan(FIELD_FLOAT, 11.0f).equalTo(FIELD_LONG, 10).findAll();
        assertEquals(1, resultList.size());
        resultList = testRealm.where(AllTypes.class).greaterThan(FIELD_FLOAT, 11.0f).equalTo(FIELD_LONG, 1).findAll();
        assertEquals(0, resultList.size());
    }

    public void testRealmQueryEqualToNonLatinCharacters() {
        populateTestRealm();

        RealmResults<NonLatinFieldNames> resultList = testRealm.where(NonLatinFieldNames.class).equalTo(FIELD_LONG_KOREAN_CHAR, 13).findAll();
        assertEquals(1, resultList.size());
        resultList = testRealm.where(NonLatinFieldNames.class).greaterThan(FIELD_FLOAT_KOREAN_CHAR, 11.0f).equalTo(FIELD_LONG_KOREAN_CHAR, 10).findAll();
        assertEquals(1, resultList.size());
        resultList = testRealm.where(NonLatinFieldNames.class).greaterThan(FIELD_FLOAT_KOREAN_CHAR, 11.0f).equalTo(FIELD_LONG_KOREAN_CHAR, 1).findAll();
        assertEquals(0, resultList.size());

        resultList = testRealm.where(NonLatinFieldNames.class).equalTo(FIELD_LONG_GREEK_CHAR, 13).findAll();
        assertEquals(1, resultList.size());
        resultList = testRealm.where(NonLatinFieldNames.class).greaterThan(FIELD_FLOAT_GREEK_CHAR, 11.0f).equalTo(FIELD_LONG_GREEK_CHAR, 10).findAll();
        assertEquals(1, resultList.size());
        resultList = testRealm.where(NonLatinFieldNames.class).greaterThan(FIELD_FLOAT_GREEK_CHAR, 11.0f).equalTo(FIELD_LONG_GREEK_CHAR, 1).findAll();
        assertEquals(0, resultList.size());
    }

    public void testRealmQueryNotEqualTo() {
        populateTestRealm();

        RealmResults<AllTypes> resultList = testRealm.where(AllTypes.class).notEqualTo(FIELD_LONG, 31).findAll();
        assertEquals(TEST_DATA_SIZE - 1, resultList.size());
        resultList = testRealm.where(AllTypes.class).notEqualTo(FIELD_FLOAT, 11.234567f).equalTo(FIELD_LONG, 10).findAll();
        assertEquals(0, resultList.size());
        resultList = testRealm.where(AllTypes.class).notEqualTo(FIELD_FLOAT, 11.234567f).equalTo(FIELD_LONG, 1).findAll();
        assertEquals(1, resultList.size());
    }

    public void testQueryWithNonExistingField() {
        try {
            testRealm.where(AllTypes.class).equalTo("NotAField", 13).findAll();
            fail("Should throw exception");
        } catch (IllegalArgumentException ignored) {
        }
    }

<<<<<<< HEAD
    public void createAndTestFilename(String language, String fileName) {
        Realm.deleteRealmFile(getContext(), fileName);
        Realm realm1 = Realm.getInstance(getContext(), fileName);
        realm1.beginTransaction();
        Dog dog1 = realm1.createObject(Dog.class);
        dog1.setName("Rex");
        realm1.commitTransaction();

        File file = new File(getContext().getFilesDir()+"/"+fileName);
        assertTrue(language, file.exists());

        Realm realm2 = Realm.getInstance(getContext(), fileName);
        Dog dog2 = realm2.allObjects(Dog.class).first();
        assertEquals(language, "Rex", dog2.getName());
    }

    public void testUTF8() {
        testRealm.beginTransaction();
        testRealm.clear(AllTypes.class);
        testRealm.commitTransaction();

        String file = "assets/unicode_codepoints.csv";
        Scanner scanner = new Scanner(getClass().getClassLoader().getResourceAsStream(file));
        int i = 0;
        String currentUnicode = null;
        try {
            while (scanner.hasNextLine()) {
                currentUnicode = scanner.nextLine();
                char[] chars = Character.toChars(Integer.parseInt(currentUnicode, 16));
                String codePoint = new String(chars);
                testRealm.beginTransaction();
                AllTypes o = testRealm.createObject(AllTypes.class);
                o.setColumnLong(i);
                o.setColumnString(codePoint);
                testRealm.commitTransaction();

                AllTypes realmType = testRealm.where(AllTypes.class).equalTo("columnLong", i).findFirst();
                if (i > 1) {
                    assertEquals("Codepoint: " + i + " / " + currentUnicode, codePoint, realmType.getColumnString()); // codepoint 0 is NULL, ignore for now.
                }
                i++;
            }
        } catch (Exception e) {
            fail("Failure, Codepoint: " + i + " / " + currentUnicode  + " " +  e.getMessage());
        }
    }

    public void testCreateFile() {
        createAndTestFilename("American", "Washington");
        createAndTestFilename("Danish", "København");
        createAndTestFilename("Russian", "Москва");
        createAndTestFilename("Greek", "Αθήνα");
        createAndTestFilename("Chinese", "北京市");
        createAndTestFilename("Korean", "서울시");
        createAndTestFilename("Arabic", "الرياض");
        createAndTestFilename("India", "नई दिल्ली");
        createAndTestFilename("Japanese", "東京都");
    }

    /* NOTE: This is commented out while we fix the other unit tests to be good citizens in Closeable land :)

=======
>>>>>>> 0e0fc048
    public void testReferenceCounting() {
        // At this point reference count should be one because of the setUp method
        try {
            testRealm.where(AllTypes.class).count();
        } catch (IllegalStateException e) {
            fail();
        }

        // Make sure the reference counter is per realm file
        Realm otherRealm = Realm.getInstance(getContext(), "anotherRealm.realm");

        // Raise the reference
        Realm realm = null;
        try {
            realm = Realm.getInstance(getContext());
        } finally {
            if (realm != null) realm.close();
        }

        try {
            // This should not fail because the reference is now 1
            if (realm != null) {
                realm.where(AllTypes.class).count();
            }
        } catch (IllegalStateException e) {
            fail();
        }

        testRealm.close();
        try {
            testRealm.where(AllTypes.class).count();
            fail();
        } catch (IllegalStateException ignored) {
        }

        try {
            otherRealm.where(AllTypes.class).count();
        } catch (IllegalStateException e) {
            fail();
        } finally {
            otherRealm.close();
        }

        try {
            otherRealm.where(AllTypes.class).count();
            fail();
        } catch (IllegalStateException ignored) {
        }
    }
}<|MERGE_RESOLUTION|>--- conflicted
+++ resolved
@@ -18,6 +18,7 @@
 import android.test.AndroidTestCase;
 
 import java.io.IOException;
+import java.io.File;
 import java.util.ArrayList;
 import java.util.Date;
 import java.util.List;
@@ -618,7 +619,6 @@
         }
     }
 
-<<<<<<< HEAD
     public void createAndTestFilename(String language, String fileName) {
         Realm.deleteRealmFile(getContext(), fileName);
         Realm realm1 = Realm.getInstance(getContext(), fileName);
@@ -633,37 +633,6 @@
         Realm realm2 = Realm.getInstance(getContext(), fileName);
         Dog dog2 = realm2.allObjects(Dog.class).first();
         assertEquals(language, "Rex", dog2.getName());
-    }
-
-    public void testUTF8() {
-        testRealm.beginTransaction();
-        testRealm.clear(AllTypes.class);
-        testRealm.commitTransaction();
-
-        String file = "assets/unicode_codepoints.csv";
-        Scanner scanner = new Scanner(getClass().getClassLoader().getResourceAsStream(file));
-        int i = 0;
-        String currentUnicode = null;
-        try {
-            while (scanner.hasNextLine()) {
-                currentUnicode = scanner.nextLine();
-                char[] chars = Character.toChars(Integer.parseInt(currentUnicode, 16));
-                String codePoint = new String(chars);
-                testRealm.beginTransaction();
-                AllTypes o = testRealm.createObject(AllTypes.class);
-                o.setColumnLong(i);
-                o.setColumnString(codePoint);
-                testRealm.commitTransaction();
-
-                AllTypes realmType = testRealm.where(AllTypes.class).equalTo("columnLong", i).findFirst();
-                if (i > 1) {
-                    assertEquals("Codepoint: " + i + " / " + currentUnicode, codePoint, realmType.getColumnString()); // codepoint 0 is NULL, ignore for now.
-                }
-                i++;
-            }
-        } catch (Exception e) {
-            fail("Failure, Codepoint: " + i + " / " + currentUnicode  + " " +  e.getMessage());
-        }
     }
 
     public void testCreateFile() {
@@ -678,10 +647,40 @@
         createAndTestFilename("Japanese", "東京都");
     }
 
+
+    public void testUTF8() {
+        testRealm.beginTransaction();
+        testRealm.clear(AllTypes.class);
+        testRealm.commitTransaction();
+
+        String file = "assets/unicode_codepoints.csv";
+        Scanner scanner = new Scanner(getClass().getClassLoader().getResourceAsStream(file));
+        int i = 0;
+        String currentUnicode = null;
+        try {
+            while (scanner.hasNextLine()) {
+                currentUnicode = scanner.nextLine();
+                char[] chars = Character.toChars(Integer.parseInt(currentUnicode, 16));
+                String codePoint = new String(chars);
+                testRealm.beginTransaction();
+                AllTypes o = testRealm.createObject(AllTypes.class);
+                o.setColumnLong(i);
+                o.setColumnString(codePoint);
+                testRealm.commitTransaction();
+
+                AllTypes realmType = testRealm.where(AllTypes.class).equalTo("columnLong", i).findFirst();
+                if (i > 1) {
+                    assertEquals("Codepoint: " + i + " / " + currentUnicode, codePoint, realmType.getColumnString()); // codepoint 0 is NULL, ignore for now.
+                }
+                i++;
+            }
+        } catch (Exception e) {
+            fail("Failure, Codepoint: " + i + " / " + currentUnicode  + " " +  e.getMessage());
+        }
+    }
+
     /* NOTE: This is commented out while we fix the other unit tests to be good citizens in Closeable land :)
 
-=======
->>>>>>> 0e0fc048
     public void testReferenceCounting() {
         // At this point reference count should be one because of the setUp method
         try {
@@ -731,4 +730,5 @@
         } catch (IllegalStateException ignored) {
         }
     }
+    */
 }