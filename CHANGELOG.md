## 2.0.1

### Bug fixes

* Fixed a bug that `android.net.conn.CONNECTIVITY_CHANGE` broadcast caused `RuntimeException` if sync extension was disabled (#3505).
* Fixed a bug that `android.net.conn.CONNECTIVITY_CHANGE` was not delivered on Android 7 devices.


## 2.0.0

This release introduces support for the Realm Mobile Platform! 
See <https://realm.io/news/introducing-realm-mobile-platform/> for an overview of these great new features.

### Breaking Changes

* Files written by Realm 2.0 cannot be read by 1.x or earlier versions. Old files can still be opened.
* It is now required to call `Realm.init(Context)` before calling any other Realm API.
* Removed `RealmConfiguration.Builder(Context)`, `RealmConfiguration.Builder(Context, File)` and `RealmConfiguration.Builder(File)` constructors.
* `isValid()` now always returns `true` instead of `false` for unmanaged `RealmObject` and `RealmList`. This puts it in line with the behaviour of the Cocoa and .NET API's (#3101).
* armeabi is not supported anymore.
* Added new `RealmFileException`.
  - `IncompatibleLockFileException` has been removed and replaced by `RealmFileException` with kind `INCOMPATIBLE_LOCK_FILE`.
  - `RealmIOExcpetion` has been removed and replaced by `RealmFileException`.
* `RealmConfiguration.Builder.assetFile(Context, String)` has been renamed to `RealmConfiguration.Builder.assetFile(String)`.
* Object with primary key is now required to define it when the object is created. This means that `Realm.createObject(Class<E>)` and `DynamicRealm.createObject(String)` now throws `RealmException` if they are used to create an object with a primary key field. Use `Realm.createObject(Class<E>, Object)` or `DynamicRealm.createObject(String, Object)` instead.
* Importing from JSON without the primary key field defined in the JSON object now throws `IllegalArgumentException`.
* Now `Realm.beginTransaction()`, `Realm.executeTransaction()` and `Realm.waitForChange()` throw `RealmMigrationNeededException` if a remote process introduces incompatible schema changes (#3409).
* The primary key value of an object can no longer be changed after the object was created. Instead a new object must be created and all fields copied over.
* Now `Realm.createObject(Class)` and `Realm.createObject(Class,Object)` take the values from the model's fields and default constructor. Creating objects through the `DynamicRealm` does not use these values (#777).
* When `Realm.create*FromJson()`s create a new `RealmObject`, now they take the default values defined by the field itself and its default constructor for those fields that are not defined in the JSON object.

### Enhancements

* Added `realmObject.isManaged()`, `RealmObject.isManaged(obj)` and `RealmCollection.isManaged()` (#3101).
* Added `RealmConfiguration.Builder.directory(File)`.
* `RealmLog` has been moved to the public API. It is now possible to control which events Realm emit to Logcat. See the `RealmLog` class for more details.
* Typed `RealmObject`s can now continue to access their fields properly even though the schema was changed while the Realm was open (#3409).
<<<<<<< HEAD
* Throw a `RealmException` when an object is used as a `RealmObject`/`RealmList` field but is not declared in the `RealmModule` (#3398).
=======
* A `RealmMigrationNeededException` will be thrown with a cause to show the detailed message when a migration is needed and the migration block is not in the `RealmConfiguration`.

>>>>>>> c4f68035

### Bug fixes

* Fixed a lint error in proxy classes when the 'minSdkVersion' of user's project is smaller than 11 (#3356).
* Fixed a potential crash when there were lots of async queries waiting in the queue.
* Fixed a bug causing the Realm Transformer to not transform field access in the model's constructors (#3361).
* Fixed a bug causing a build failure when the Realm Transformer adds accessors to a model class that was already transformed in other project (#3469).
* Fixed a bug causing the `NullPointerException` when calling getters/setters in the model's constructors (#2536).

### Internal

* Moved JNI build to CMake.
* Updated Realm Core to 2.0.0.
* Updated ReLinker to 1.2.2.

## 1.2.0

### Bug fixes

* Throw a proper exception when operating on a non-existing field with the dynamic API (#3292).
* `DynamicRealmObject.setList` should only accept `RealmList<DynamicRealmObject>` (#3280).
* `DynamicRealmObject.getX(fieldName)` now throws a proper exception instead of a native crash when called with a field name of the wrong type (#3294).
* Fixed a concurrency crash which might happen when `Realm.executeTransactionAsync()` tried to call `onSucess` after the Realm was closed.

### Enhancements

* Added `RealmQuery.in()` for a comparison against multiple values.
* Added byte array (`byte[]`) support to `RealmQuery`'s `equalTo` and `notEqualTo` methods.
* Optimized internal caching of schema classes (#3315).

### Internal

* Updated Realm Core to 1.5.1.
* Improved sorting speed.
* Completely removed the `OptionalAPITransformer`.

### Credits

* Thanks to Brenden Kromhout (@bkromhout) for adding binary array support to `equalTo` and `notEqualTo`.

## 1.1.1

### Bug fixes

* Fixed a wrong JNI method declaration which might cause "method not found" crash on some devices.
* Fixed a bug that `Error` in the background async thread is not forwarded to the caller thread.
* Fixed a crash when an empty `Collection` is passed to `insert()`/`insertOrUpdate()` (#3103).
* Fixed a bug that does not transfer the primary key when `RealmSchemaObject.setClassName()` is called to rename a class (#3118).
* Fixed bug in `Realm.insert` and `Realm.insertOrUpdate` methods causing a `RealmList` to be cleared when inserting a managed `RealmModel` (#3105).
* Fixed a concurrency allocation bug in storage engine which might lead to some random crashes.
* Bulk insertion now throws if it is not called in a transaction (#3173).
* The IllegalStateException thrown when accessing an empty RealmObject is now more meaningful (#3200).
* `insert()` now correctly throws an exception if two different objects have the same primary key (#3212).
* Blackberry Z10 throwing "Function not implemented" (#3178).
* Reduced the number of file descriptors used by Realm Core (#3197).
* Throw a proper `IllegalStateException` if a `RealmChangeListener` is used inside an IntentService (#2875).

### Enhancements

* The Realm Annotation processor no longer consumes the Realm annotations. Allowing other annotation processors to run.

### Internal

* Updated Realm Core to 1.4.2.
* Improved sorting speed.

## 1.1.0

### Bug fixes

* A number of bug fixes in the storage engine related to memory management in rare cases when a Realm has been compacted.
* Disabled the optional API transformer since it has problems with DexGuard (#3022).
* `OnSuccess.OnSuccess()` might not be called with the correct Realm version for async transaction (#1893).
* Fixed a bug in `copyToRealm()` causing a cyclic dependency objects being duplicated.
* Fixed a build failure when model class has a conflicting name such as `Map`, `List`, `String`, ... (#3077).

### Enhancements

* Added `insert(RealmModel obj)`, `insertOrUpdate(RealmModel obj)`, `insert(Collection<RealmModel> collection)` and `insertOrUpdate(Collection<RealmModel> collection)` to perform batch inserts (#1684).
* Enhanced `Table.toString()` to show a PrimaryKey field details (#2903).
* Enabled ReLinker when loading a Realm from a custom path by adding a `RealmConfiguration.Builder(Context, File)` constructor (#2900).
* Changed `targetSdkVersion` of `realm-library` to 24.
* Logs warning if `DynamicRealm` is not closed when GC happens as it does for `Realm`.

### Deprecated

* `RealmConfiguration.Builder(File)`. Use `RealmConfiguration.Builder(Context, File)` instead.

### Internal

* Updated Realm Core to 1.2.0.

## 1.0.1

### Bug fixes

* Fixed a crash when calling `Table.toString()` in debugger (#2429).
* Fixed a race condition which would cause some `RealmResults` to not be properly updated inside a `RealmChangeListener`. This could result in crashes when accessing items from those results (#2926/#2951).
* Revised `RealmResults.isLoaded()` description (#2895).
* Fixed a bug that could cause Realm to lose track of primary key when using `RealmObjectSchema.removeField()` and `RealmObjectSchema.renameField()` (#2829/#2926).
* Fixed a bug that prevented some devices from finding async related JNI methods correctly.
* Updated ProGuard configuration in order not to depend on Android's default configuration (#2972).
* Fixed a race condition between Realms notifications and other UI events. This could e.g. cause ListView to crash (#2990).
* Fixed a bug that allowed both `RealmConfiguration.Builder.assetFile()`/`deleteRealmIfMigrationNeeded()` to be configured at the same time, which leads to the asset file accidentally being deleted in migrations (#2933).
* Realm crashed outright when the same Realm file was opened in two processes. Realm will now optimistically retry opening for 1 second before throwing an Error (#2459).

### Enhancements

* Removes RxJava related APIs during bytecode transforming to make RealmObject plays well with reflection when rx.Observable doesn't exist.

## 1.0.0

No changes since 0.91.1.

## 0.91.1

* Updated Realm Core to 1.0.1.

### Bug fixes

* Fixed a bug when opening a Realm causes a staled memory mapping. Symptoms are error messages like "Bad or incompatible history type", "File format version doesn't match", and "Encrypted interprocess sharing is currently unsupported".

## 0.91.0

* Updated Realm Core to 1.0.0.

### Breaking changes

* Removed all `@Deprecated` methods.
* Calling `Realm.setAutoRefresh()` or `DynamicRealm.setAutoRefresh()` from non-Looper thread throws `IllegalStateException` even if the `autoRefresh` is false (#2820).

### Bug fixes

* Calling RealmResults.deleteAllFromRealm() might lead to native crash (#2759).
* The annotation processor now correctly reports an error if trying to reference interfaces in model classes (#2808).
* Added null check to `addChangeListener` and `removeChangeListener` in `Realm` and `DynamicRealm` (#2772).
* Calling `RealmObjectSchema.addPrimaryKey()` adds an index to the primary key field, and calling `RealmObjectSchema.removePrimaryKey()` removes the index from the field (#2832).
* Log files are not deleted when calling `Realm.deleteRealm()` (#2834).

### Enhancements

* Upgrading to OpenSSL 1.0.1t. From July 11, 2016, Google Play only accept apps using OpenSSL 1.0.1r or later (https://support.google.com/faqs/answer/6376725, #2749).
* Added support for automatically copying an initial database from assets using `RealmConfiguration.Builder.assetFile()`.
* Better error messages when certain file operations fail.

### Credits

* Paweł Surówka (@thesurix) for adding the `RealmConfiguration.Builder.assetFile()`.

## 0.90.1

* Updated Realm Core to 0.100.2.

### Bug fixes

* Opening a Realm while closing a Realm in another thread could lead to a race condition.
* Automatic migration to the new file format could in rare circumstances lead to a crash.
* Fixing a race condition that may occur when using Async API (#2724).
* Fixed CannotCompileException when related class definition in android.jar cannot be found (#2703).

### Enhancements

* Prints path when file related exceptions are thrown.

## 0.90.0

* Updated Realm Core to 0.100.0.

### Breaking changes

* RealmChangeListener provides the changed object/Realm/collection as well (#1594).
* All JSON methods on Realm now only wraps JSONException in RealmException. All other Exceptions are thrown as they are.
* Marked all methods on `RealmObject` and all public classes final (#1594).
* Removed `BaseRealm` from the public API.
* Removed `HandlerController` from the public API.
* Removed constructor of `RealmAsyncTask` from the public API (#1594).
* `RealmBaseAdapter` has been moved to its own GitHub repository: https://github.com/realm/realm-android-adapters
  See https://github.com/realm/realm-android-adapters/README.md for further info on how to include it.
* File format of Realm files is changed. Files will be automatically upgraded but opening a Realm file with older
  versions of Realm is not possible.

### Deprecated

* `Realm.allObjects*()`. Use `Realm.where(clazz).findAll*()` instead.
* `Realm.distinct*()`. Use `Realm.where(clazz).distinct*()` instead.
* `DynamicRealm.allObjects*()`. Use `DynamicRealm.where(className).findAll*()` instead.
* `DynamicRealm.distinct*()`. Use `DynamicRealm.where(className).distinct*()` instead.
* `Realm.allObjectsSorted(field, sort, field, sort, field, sort)`. Use `RealmQuery.findAllSorted(field[], sort[])`` instead.
* `RealmQuery.findAllSorted(field, sort, field, sort, field, sort)`. Use `RealmQuery.findAllSorted(field[], sort[])`` instead.
* `RealmQuery.findAllSortedAsync(field, sort, field, sort, field, sort)`. Use `RealmQuery.findAllSortedAsync(field[], sort[])`` instead.
* `RealmConfiguration.setModules()`. Use `RealmConfiguration.modules()` instead.
* `Realm.refresh()` and `DynamicRealm.refresh()`. Use `Realm.waitForChange()`/`stopWaitForChange()` or `DynamicRealm.waitForChange()`/`stopWaitForChange()` instead.

### Enhancements

* `RealmObjectSchema.getPrimaryKey()` (#2636).
* `Realm.createObject(Class, Object)` for creating objects with a primary key directly.
* Unit tests in Android library projects now detect Realm model classes.
* Better error message if `equals()` and `hashCode()` are not properly overridden in custom Migration classes.
* Expanding the precision of `Date` fields to cover full range (#833).
* `Realm.waitForChange()`/`stopWaitForChange()` and `DynamicRealm.waitForChange()`/`stopWaitForChange()` (#2386).

### Bug fixes

* `RealmChangeListener` on `RealmObject` is not triggered when adding listener on returned `RealmObject` of `copyToRealmOrUpdate()` (#2569).

### Credits

* Thanks to Brenden Kromhout (@bkromhout) for adding `RealmObjectSchema.getPrimaryKey()`.

## 0.89.1

### Bug fixes

* @PrimaryKey + @Required on String type primary key no longer throws when using copyToRealm or copyToRealmOrUpdate (#2653).
* Primary key is cleared/changed when calling RealmSchema.remove()/RealmSchema.rename() (#2555).
* Objects implementing RealmModel can be used as a field of RealmModel/RealmObject (#2654).

## 0.89.0

### Breaking changes

* @PrimaryKey field value can now be null for String, Byte, Short, Integer, and Long types. Older Realms should be migrated, using RealmObjectSchema.setNullable(), or by adding the @Required annotation. (#2515).
* `RealmResults.clear()` now throws UnsupportedOperationException. Use `RealmResults.deleteAllFromRealm()` instead.
* `RealmResults.remove(int)` now throws UnsupportedOperationException. Use `RealmResults.deleteFromRealm(int)` instead.
* `RealmResults.sort()` and `RealmList.sort()` now return the sorted result instead of sorting in-place.
* `RealmList.first()` and `RealmList.last()` now throw `ArrayIndexOutOfBoundsException` if `RealmList` is empty.
* Removed deprecated method `Realm.getTable()` from public API.
* `Realm.refresh()` and `DynamicRealm.refresh()` on a Looper no longer have any effect. `RealmObject` and `RealmResults` are always updated on the next event loop.

### Deprecated

* `RealmObject.removeFromRealm()` in place of `RealmObject.deleteFromRealm()`
* `Realm.clear(Class)` in favour of `Realm.delete(Class)`.
* `DynamicRealm.clear(Class)` in place of `DynamicRealm.delete(Class)`.

### Enhancements

* Added a `RealmModel` interface that can be used instead of extending `RealmObject`.
* `RealmCollection` and `OrderedRealmCollection` interfaces have been added. `RealmList` and `RealmResults` both implement these.
* `RealmBaseAdapter` now accept an `OrderedRealmCollection` instead of only `RealmResults`.
* `RealmObjectSchema.isPrimaryKey(String)` (#2440)
* `RealmConfiguration.initialData(Realm.Transaction)` can now be used to populate a Realm file before it is used for the first time.

### Bug fixes

* `RealmObjectSchema.isRequired(String)` and `RealmObjectSchema.isNullable(String)` don't throw when the given field name doesn't exist.

### Credits

* Thanks to @thesurix for adding `RealmConfiguration.initialData()`.

## 0.88.3

* Updated Realm Core to 0.97.3.

### Enhancements

* Throws an IllegalArgumentException when calling Realm.copyToRealm()/Realm.copyToRealmOrUpdate() with a RealmObject which belongs to another Realm instance in a different thread.
* Improved speed of cleaning up native resources (#2496).

### Bug fixes

* Field annotated with @Ignored should not have accessors generated by the bytecode transformer (#2478).
* RealmResults and RealmObjects can no longer accidentially be GC'ed if using `asObservable()`. Previously this caused the observable to stop emitting. (#2485).
* Fixed an build issue when using Realm in library projects on Windows (#2484).
* Custom equals(), toString() and hashCode() are no longer incorrectly overwritten by the proxy class (#2545).

## 0.88.2

* Updated Realm Core to 0.97.2.

### Enhancements

* Outputs additional information when incompatible lock file error occurs.

### Bug fixes

* Race condition causing BadVersionException when running multiple async writes and queries at the same time (#2021/#2391/#2417).

## 0.88.1

### Bug fixes

* Prevent throwing NullPointerException in RealmConfiguration.equals(RealmConfiguration) when RxJava is not in the classpath (#2416).
* RealmTransformer fails because of missing annotation classes in user's project (#2413).
* Added SONAME header to shared libraries (#2432).
* now DynamicRealmObject.toString() correctly shows null value as "null" and the format is aligned to the String from typed RealmObject (#2439).
* Fixed an issue occurring while resolving ReLinker in apps using a library based on Realm (#2415).

## 0.88.0

* Updated Realm Core to 0.97.0.

### Breaking changes

* Realm has now to be installed as a Gradle plugin.
* DynamicRealm.executeTransaction() now directly throws any RuntimeException instead of wrapping it in a RealmException (#1682).
* DynamicRealm.executeTransaction() now throws IllegalArgumentException instead of silently accepting a null Transaction object.
* String setters now throw IllegalArgumentException instead of RealmError for invalid surrogates.
* DynamicRealm.distinct()/distinctAsync() and Realm.distinct()/distinctAsync() now throw IllegalArgumentException instead of UnsupportedOperationException for invalid type or unindexed field.
* All thread local change listeners are now delayed until the next Looper event instead of being triggered when committing.
* Removed RealmConfiguration.getSchemaMediator() from public API which was deprecated in 0.86.0. Please use RealmConfiguration.getRealmObjectClasses() to obtain the set of model classes (#1797).
* Realm.migrateRealm() throws a FileNotFoundException if the Realm file doesn't exist.
* It is now required to unsubscribe from all Realm RxJava observables in order to fully close the Realm (#2357).

### Deprecated

* Realm.getInstance(Context). Use Realm.getInstance(RealmConfiguration) or Realm.getDefaultInstance() instead.
* Realm.getTable(Class) which was public because of the old migration API. Use Realm.getSchema() or DynamicRealm.getSchema() instead.
* Realm.executeTransaction(Transaction, Callback) and replaced it with Realm.executeTransactionAsync(Transaction), Realm.executeTransactionAsync(Transaction, OnSuccess), Realm.executeTransactionAsync(Transaction, OnError) and Realm.executeTransactionAsync(Transaction, OnSuccess, OnError).

### Enhancements

* Support for custom methods, custom logic in accessors, custom accessor names, interface implementation and public fields in Realm objects (#909).
* Support to project Lombok (#502).
* RealmQuery.isNotEmpty() (#2025).
* Realm.deleteAll() and RealmList.deleteAllFromRealm() (#1560).
* RealmQuery.distinct() and RealmResults.distinct() (#1568).
* RealmQuery.distinctAsync() and RealmResults.distinctAsync() (#2118).
* Improved .so loading by using [ReLinker](https://github.com/KeepSafe/ReLinker).
* Improved performance of RealmList#contains() (#897).
* distinct(...) for Realm, DynamicRealm, RealmQuery, and RealmResults can take multiple parameters (#2284).
* "realm" and "row" can be used as field name in model classes (#2255).
* RealmResults.size() now returns Integer.MAX_VALUE when actual size is greater than Integer.MAX_VALUE (#2129).
* Removed allowBackup from AndroidManifest (#2307).

### Bug fixes

* Error occurring during test and (#2025).
* Error occurring during test and connectedCheck of unit test example (#1934).
* Bug in jsonExample (#2092).
* Multiple calls of RealmResults.distinct() causes to return wrong results (#2198).
* Calling DynamicRealmObject.setList() with RealmList<DynamicRealmObject> (#2368).
* RealmChangeListeners did not triggering correctly if findFirstAsync() didn't find any object. findFirstAsync() Observables now also correctly call onNext when the query completes in that case (#2200).
* Setting a null value to trigger RealmChangeListener (#2366).
* Preventing throwing BadVersionException (#2391).

### Credits

* Thanks to Bill Best (@wmbest2) for snapshot testing.
* Thanks to Graham Smith (@grahamsmith) for a detailed bug report (#2200).

## 0.87.5
* Updated Realm Core to 0.96.2.
  - IllegalStateException won't be thrown anymore in RealmResults.where() if the RealmList which the RealmResults is created on has been deleted. Instead, the RealmResults will be treated as empty forever.
  - Fixed a bug causing a bad version exception, when using findFirstAsync (#2115).

## 0.87.4
* Updated Realm Core to 0.96.0.
  - Fixed bug causing BadVersionException or crashing core when running async queries.

## 0.87.3
* IllegalArgumentException is now properly thrown when calling Realm.copyFromRealm() with a DynamicRealmObject (#2058).
* Fixed a message in IllegalArgumentException thrown by the accessors of DynamicRealmObject (#2141).
* Fixed RealmList not returning DynamicRealmObjects of the correct underlying type (#2143).
* Fixed potential crash when rolling back removal of classes that reference each other (#1829).
* Updated Realm Core to 0.95.8.
  - Fixed a bug where undetected deleted object might lead to seg. fault (#1945).
  - Better performance when deleting objects (#2015).

## 0.87.2
* Removed explicit GC call when committing a transaction (#1925).
* Fixed a bug when RealmObjectSchema.addField() was called with the PRIMARY_KEY modifier, the field was not set as a required field (#2001).
* Fixed a bug which could throw a ConcurrentModificationException in RealmObject's or RealmResults' change listener (#1970).
* Fixed RealmList.set() so it now correctly returns the old element instead of the new (#2044).
* Fixed the deployment of source and javadoc jars (#1971).

## 0.87.1
* Upgraded to NDK R10e. Using gcc 4.9 for all architectures.
* Updated Realm Core to 0.95.6
  - Fixed a bug where an async query can be copied incomplete in rare cases (#1717).
* Fixed potential memory leak when using async query.
* Added a check to prevent removing a RealmChangeListener from a non-Looper thread (#1962). (Thank you @hohnamkung)

## 0.87.0
* Added Realm.asObservable(), RealmResults.asObservable(), RealmObject.asObservable(), DynamicRealm.asObservable() and DynamicRealmObject.asObservable().
* Added RealmConfiguration.Builder.rxFactory() and RxObservableFactory for custom RxJava observable factory classes.
* Added Realm.copyFromRealm() for creating detached copies of Realm objects (#931).
* Added RealmObjectSchema.getFieldType() (#1883).
* Added unitTestExample to showcase unit and instrumentation tests. Examples include jUnit3, jUnit4, Espresso, Robolectric, and MPowermock usage with Realm (#1440).
* Added support for ISO8601 based dates for JSON import. If JSON dates are invalid a RealmException will be thrown (#1213).
* Added APK splits to gridViewExample (#1834).

## 0.86.1
* Improved the performance of removing objects (RealmResults.clear() and RealmResults.remove()).
* Updated Realm Core to 0.95.5.
* Updated ProGuard configuration (#1904).
* Fixed a bug where RealmQuery.findFirst() returned a wrong result if the RealmQuery had been created from a RealmResults.where() (#1905).
* Fixed a bug causing DynamicRealmObject.getObject()/setObject() to use the wrong class (#1912).
* Fixed a bug which could cause a crash when closing Realm instances in change listeners (#1900).
* Fixed a crash occurring during update of multiple async queries (#1895).
* Fixed listeners not triggered for RealmObject & RealmResults created using copy or create methods (#1884).
* Fixed RealmChangeListener never called inside RealmResults (#1894).
* Fixed crash when calling clear on a RealmList (#1886).

## 0.86.0
* BREAKING CHANGE: The Migration API has been replaced with a new API.
* BREAKING CHANGE: RealmResults.SORT_ORDER_ASCENDING and RealmResults.SORT_ORDER_DESCENDING constants have been replaced by Sort.ASCENDING and Sort.DESCENDING enums.
* BREAKING CHANGE: RealmQuery.CASE_SENSITIVE and RealmQuery.CASE_INSENSITIVE constants have been replaced by Case.SENSITIVE and Case.INSENSITIVE enums.
* BREAKING CHANGE: Realm.addChangeListener, RealmObject.addChangeListener and RealmResults.addChangeListener hold a strong reference to the listener, you should unregister the listener to avoid memory leaks.
* BREAKING CHANGE: Removed deprecated methods RealmQuery.minimum{Int,Float,Double}, RealmQuery.maximum{Int,Float,Double}, RealmQuery.sum{Int,Float,Double} and RealmQuery.average{Int,Float,Double}. Use RealmQuery.min(), RealmQuery.max(), RealmQuery.sum() and RealmQuery.average() instead.
* BREAKING CHANGE: Removed RealmConfiguration.getSchemaMediator() which is public by mistake. And RealmConfiguration.getRealmObjectClasses() is added as an alternative in order to obtain the set of model classes (#1797).
* BREAKING CHANGE: Realm.addChangeListener, RealmObject.addChangeListener and RealmResults.addChangeListener will throw an IllegalStateException when invoked on a non-Looper thread. This is to prevent registering listeners that will not be invoked.
* BREAKING CHANGE: trying to access a property on an unloaded RealmObject obtained asynchronously will throw an IllegalStateException
* Added new Dynamic API using DynamicRealm and DynamicRealmObject.
* Added Realm.getSchema() and DynamicRealm.getSchema().
* Realm.createOrUpdateObjectFromJson() now works correctly if the RealmObject class contains a primary key (#1777).
* Realm.compactRealm() doesn't throw an exception if the Realm file is opened. It just returns false instead.
* Updated Realm Core to 0.95.3.
  - Fixed a bug where RealmQuery.average(String) returned a wrong value for a nullable Long/Integer/Short/Byte field (#1803).
  - Fixed a bug where RealmQuery.average(String) wrongly counted the null value for average calculation (#1854).

## 0.85.1
* Fixed a bug which could corrupt primary key information when updating from a Realm version <= 0.84.1 (#1775).

## 0.85.0
* BREAKING CHANGE: Removed RealmEncryptionNotSupportedException since the encryption implementation changed in Realm's underlying storage engine. Encryption is now supported on all devices.
* BREAKING CHANGE: Realm.executeTransaction() now directly throws any RuntimeException instead of wrapping it in a RealmException (#1682).
* BREAKING CHANGE: RealmQuery.isNull() and RealmQuery.isNotNull() now throw IllegalArgumentException instead of RealmError if the fieldname is a linked field and the last element is a link (#1693).
* Added Realm.isEmpty().
* Setters in managed object for RealmObject and RealmList now throw IllegalArgumentException if the value contains an invalid (unmanaged, removed, closed, from different Realm) object (#1749).
* Attempting to refresh a Realm while a transaction is in process will now throw an IllegalStateException (#1712).
* The Realm AAR now also contains the ProGuard configuration (#1767). (Thank you @skyisle)
* Updated Realm Core to 0.95.
  - Removed reliance on POSIX signals when using encryption.

## 0.84.2
* Fixed a bug making it impossible to convert a field to become required during a migration (#1695).
* Fixed a bug making it impossible to read Realms created using primary keys and created by iOS (#1703).
* Fixed some memory leaks when an Exception is thrown (#1730).
* Fixed a memory leak when using relationships (#1285).
* Fixed a bug causing cached column indices to be cleared too soon (#1732).

## 0.84.1
* Updated Realm Core to 0.94.4.
  - Fixed a bug that could cause a crash when running the same query multiple times.
* Updated ProGuard configuration. See [documentation](https://realm.io/docs/java/latest/#proguard) for more details.
* Updated Kotlin example to use 1.0.0-beta.
* Fixed warnings reported by "lint -Xlint:all" (#1644).
* Fixed a bug where simultaneous opening and closing a Realm from different threads might result in a NullPointerException (#1646).
* Fixed a bug which made it possible to externally modify the encryption key in a RealmConfiguration (#1678).

## 0.84.0
* Added support for async queries and transactions.
* Added support for parsing JSON Dates with timezone information. (Thank you @LateralKevin)
* Added RealmQuery.isEmpty().
* Added Realm.isClosed() method.
* Added Realm.distinct() method.
* Added RealmQuery.isValid(), RealmResults.isValid() and RealmList.isValid(). Each method checks whether the instance is still valid to use or not(for example, the Realm has been closed or any parent object has been removed).
* Added Realm.isInTransaction() method.
* Updated Realm Core to version 0.94.3.
  - Fallback for mremap() now work correctly on BlackBerry devices.
* Following methods in managed RealmList now throw IllegalStateException instead of native crash when RealmList.isValid() returns false: add(int,RealmObject), add(RealmObject)
* Following methods in managed RealmList now throw IllegalStateException instead of ArrayIndexOutOfBoundsException when RealmList.isValid() returns false: set(int,RealmObject), move(int,int), remove(int), get(int)
* Following methods in managed RealmList now throw IllegalStateException instead of returning 0/null when RealmList.isValid() returns false: clear(), removeAll(Collection), remove(RealmObject), first(), last(), size(), where()
* RealmPrimaryKeyConstraintException is now thrown instead of RealmException if two objects with same primary key are inserted.
* IllegalStateException is now thrown when calling Realm's clear(), RealmResults's remove(), removeLast(), clear() or RealmObject's removeFromRealm() from an incorrect thread.
* Fixed a bug affecting RealmConfiguration.equals().
* Fixed a bug in RealmQuery.isNotNull() which produced wrong results for binary data.
* Fixed a bug in RealmQuery.isNull() and RealmQuery.isNotNull() which validated the query prematurely.
* Fixed a bug where closed Realms were trying to refresh themselves resulting in a NullPointerException.
* Fixed a bug that made it possible to migrate open Realms, which could cause undefined behavior when querying, reading or writing data.
* Fixed a bug causing column indices to be wrong for some edge cases. See #1611 for details.

## 0.83.1
* Updated Realm Core to version 0.94.1.
  - Fixed a bug when using Realm.compactRealm() which could make it impossible to open the Realm file again.
  - Fixed a bug, so isNull link queries now always return true if any part is null.

## 0.83
* BREAKING CHANGE: Database file format update. The Realm file created by this version cannot be used by previous versions of Realm.
* BREAKING CHANGE: Removed deprecated methods and constructors from the Realm class.
* BREAKING CHANGE: Introduced boxed types Boolean, Byte, Short, Integer, Long, Float and Double. Added null support. Introduced annotation @Required to indicate a field is not nullable. String, Date and byte[] became nullable by default which means a RealmMigrationNeededException will be thrown if an previous version of a Realm file is opened.
* Deprecated methods: RealmQuery.minimum{Int,Float,Double}, RealmQuery.maximum{Int,Float,Double}. Use RealmQuery.min() and RealmQuery.max() instead.
* Added support for x86_64.
* Fixed an issue where opening the same Realm file on two Looper threads could potentially lead to an IllegalStateException being thrown.
* Fixed an issue preventing the call of listeners on refresh().
* Opening a Realm file from one thread will no longer be blocked by a transaction from another thread.
* Range restrictions of Date fields have been removed. Date fields now accepts any value. Milliseconds are still removed.

## 0.82.2
* Fixed a bug which might cause failure when loading the native library.
* Fixed a bug which might trigger a timeout in Context.finalize().
* Fixed a bug which might cause RealmObject.isValid() to throw an exception if the object is deleted.
* Updated Realm core to version 0.89.9
  - Fixed a potential stack overflow issue which might cause a crash when encryption was used.
  - Embedded crypto functions into Realm dynamic lib to avoid random issues on some devices.
  - Throw RealmEncryptionNotSupportedException if the device doesn't support Realm encryption. At least one device type (HTC One X) contains system bugs that prevents Realm's encryption from functioning properly. This is now detected, and an exception is thrown when trying to open/create an encrypted Realm file. It's up to the application to catch this and decide if it's OK to proceed without encryption instead.

## 0.82.1
* Fixed a bug where using the wrong encryption key first caused the right key to be seen as invalid.
* Fixed a bug where String fields were ignored when updating objects from JSON with null values.
* Fixed a bug when calling System.exit(0), the process might hang.

## 0.82
* BREAKING CHANGE: Fields with annotation @PrimaryKey are indexed automatically now. Older schemas require a migration.
* RealmConfiguration.setModules() now accept ignore null values which Realm.getDefaultModule() might return.
* Trying to access a deleted Realm object throw throws a proper IllegalStateException.
* Added in-memory Realm support.
* Closing realm on another thread different from where it was created now throws an exception.
* Realm will now throw a RealmError when Realm's underlying storage engine encounters an unrecoverable error.
* @Index annotation can also be applied to byte/short/int/long/boolean/Date now.
* Fixed a bug where RealmQuery objects are prematurely garbage collected.
* Removed RealmQuery.between() for link queries.

## 0.81.1
* Fixed memory leak causing Realm to never release Realm objects.

## 0.81
* Introduced RealmModules for working with custom schemas in libraries and apps.
* Introduced Realm.getDefaultInstance(), Realm.setDefaultInstance(RealmConfiguration) and Realm.getInstance(RealmConfiguration).
* Deprecated most constructors. They have been been replaced by Realm.getInstance(RealmConfiguration) and Realm.getDefaultInstance().
* Deprecated Realm.migrateRealmAtPath(). It has been replaced by Realm.migrateRealm(RealmConfiguration).
* Deprecated Realm.deleteFile(). It has been replaced by Realm.deleteRealm(RealmConfiguration).
* Deprecated Realm.compactFile(). It has been replaced by Realm.compactRealm(RealmConfiguration).
* RealmList.add(), RealmList.addAt() and RealmList.set() now copy unmanaged objects transparently into Realm.
* Realm now works with Kotlin (M12+). (Thank you @cypressious)
* Fixed a performance regression introduced in 0.80.3 occurring during the validation of the Realm schema.
* Added a check to give a better error message when null is used as value for a primary key.
* Fixed unchecked cast warnings when building with Realm.
* Cleaned up examples (remove old test project).
* Added checking for missing generic type in RealmList fields in annotation processor.

## 0.80.3
* Calling Realm.copyToRealmOrUpdate() with an object with a null primary key now throws a proper exception.
* Fixed a bug making it impossible to open Realms created by Realm-Cocoa if a model had a primary key defined.
* Trying to using Realm.copyToRealmOrUpdate() with an object with a null primary key now throws a proper exception.
* RealmChangedListener now also gets called on the same thread that did the commit.
* Fixed bug where Realm.createOrUpdateWithJson() reset Date and Binary data to default values if not found in the JSON output.
* Fixed a memory leak when using RealmBaseAdapter.
* RealmBaseAdapter now allow RealmResults to be null. (Thanks @zaki50)
* Fixed a bug where a change to a model class (`RealmList<A>` to `RealmList<B>`) would not throw a RealmMigrationNeededException.
* Fixed a bug where setting multiple RealmLists didn't remove the previously added objects.
* Solved ConcurrentModificationException thrown when addChangeListener/removeChangeListener got called in the onChange. (Thanks @beeender)
* Fixed duplicated listeners in the same realm instance. Trying to add duplicated listeners is ignored now. (Thanks @beeender)

## 0.80.2
* Trying to use Realm.copyToRealmOrUpdate() with an object with a null primary key now throws a proper exception.
* RealmMigrationNeedException can now return the path to the Realm that needs to be migrated.
* Fixed bug where creating a Realm instance with a hashcode collision no longer returned the wrong Realm instance.
* Updated Realm Core to version 0.89.2
  - fixed bug causing a crash when opening an encrypted Realm file on ARM64 devices.

## 0.80.1
* Realm.createOrUpdateWithJson() no longer resets fields to their default value if they are not found in the JSON input.
* Realm.compactRealmFile() now uses Realm Core's compact() method which is more failure resilient.
* Realm.copyToRealm() now correctly handles referenced child objects that are already in the Realm.
* The ARM64 binary is now properly a part of the Eclipse distribution package.
* A RealmMigrationExceptionNeeded is now properly thrown if @Index and @PrimaryKey are not set correctly during a migration.
* Fixed bug causing Realms to be cached even though they failed to open correctly.
* Added Realm.deleteRealmFile(File) method.
* Fixed bug causing queries to fail if multiple Realms has different field ordering.
* Fixed bug when using Realm.copyToRealm() with a primary key could crash if default value was already used in the Realm.
* Updated Realm Core to version 0.89.0
  - Improved performance for sorting RealmResults.
  - Improved performance for refreshing a Realm after inserting or modifying strings or binary data.
  - Fixed bug causing incorrect result when querying indexed fields.
  - Fixed bug causing corruption of string index when deleting an object where there are duplicate values for the indexed field.
  - Fixed bug causing a crash after compacting the Realm file.
* Added RealmQuery.isNull() and RealmQuery.isNotNull() for querying relationships.
* Fixed a potential NPE in the RealmList constructor.

## 0.80
* Queries on relationships can be case sensitive.
* Fixed bug when importing JSONObjects containing NULL values.
* Fixed crash when trying to remove last element of a RealmList.
* Fixed bug crashing annotation processor when using "name" in model classes for RealmObject references
* Fixed problem occurring when opening an encrypted Realm with two different instances of the same key.
* Version checker no longer reports that updates are available when latest version is used.
* Added support for static fields in RealmObjects.
* Realm.writeEncryptedCopyTo() has been reenabled.

## 0.79.1
* copyToRealm() no longer crashes on cyclic data structures.
* Fixed potential crash when using copyToRealmOrUpdate with an object graph containing a mix of elements with and without primary keys.

## 0.79
* Added support for ARM64.
* Added RealmQuery.not() to negate a query condition.
* Added copyToRealmOrUpdate() and createOrUpdateFromJson() methods, that works for models with primary keys.
* Made the native libraries much smaller. Arm went from 1.8MB to 800KB.
* Better error reporting when trying to create or open a Realm file fails.
* Improved error reporting in case of missing accessors in model classes.
* Re-enabled RealmResults.remove(index) and RealmResults.removeLast().
* Primary keys are now supported through the @PrimaryKey annotation.
* Fixed error when instantiating a Realm with the wrong key.
* Throw an exception if deleteRealmFile() is called when there is an open instance of the Realm.
* Made migrations and compression methods synchronised.
* Removed methods deprecated in 0.76. Now Realm.allObjectsSorted() and RealmQuery.findAllSorted() need to be used instead.
* Reimplemented Realm.allObjectSorted() for better performance.

## 0.78
* Added proper support for encryption. Encryption support is now included by default. Keys are now 64 bytes long.
* Added support to write an encrypted copy of a Realm.
* Realm no longer incorrectly warns that an instance has been closed too many times.
* Realm now shows a log warning if an instance is being finalized without being closed.
* Fixed bug causing Realms to be cached during a RealmMigration resulting in invalid realms being returned from Realm.getInstance().
* Updated core to 0.88.

## 0.77
* Added Realm.allObjectsSorted() and RealmQuery.findAllSorted() and extending RealmResults.sort() for multi-field sorting.
* Added more logging capabilities at the JNI level.
* Added proper encryption support. NOTE: The key has been increased from 32 bytes to 64 bytes (see example).
* Added support for unmanaged objects and custom constructors.
* Added more precise imports in proxy classes to avoid ambiguous references.
* Added support for executing a transaction with a closure using Realm.executeTransaction().
* Added RealmObject.isValid() to test if an object is still accessible.
* RealmResults.sort() now has better error reporting.
* Fixed bug when doing queries on the elements of a RealmList, ie. like Realm.where(Foo.class).getBars().where().equalTo("name").
* Fixed bug causing refresh() to be called on background threads with closed Realms.
* Fixed bug where calling Realm.close() too many times could result in Realm not getting closed at all. This now triggers a log warning.
* Throw NoSuchMethodError when RealmResults.indexOf() is called, since it's not implemented yet.
* Improved handling of empty model classes in the annotation processor
* Removed deprecated static constructors.
* Introduced new static constructors based on File instead of Context, allowing to save Realm files in custom locations.
* RealmList.remove() now properly returns the removed object.
* Calling realm.close() no longer prevent updates to other open realm instances on the same thread.

## 0.76.0
* RealmObjects can now be imported using JSON.
* Gradle wrapper updated to support Android Studio 1.0.
* Fixed bug in RealmObject.equals() so it now correctly compares two objects from the same Realm.
* Fixed bug in Realm crashing for receiving notifications after close().
* Realm class is now marked as final.
* Replaced concurrency example with a better thread example.
* Allowed to add/remove RealmChangeListeners in RealmChangeListeners.
* Upgraded to core 0.87.0 (encryption support, API changes).
* Close the Realm instance after migrations.
* Added a check to deny the writing of objects outside of a transaction.

## 0.75.1 (03 December 2014)
* Changed sort to be an in-place method.
* Renamed SORT_ORDER_DECENDING to SORT_ORDER_DESCENDING.
* Added sorting functionality to allObjects() and findAll().
* Fixed bug when querying a date column with equalTo(), it would act as lessThan()

## 0.75.0 (28 Nov 2014)
* Realm now implements Closeable, allowing better cleanup of native resources.
* Added writeCopyTo() and compactRealmFile() to write and compact a Realm to a new file.
* RealmObject.toString(), equals() and hashCode() now support models with cyclic references.
* RealmResults.iterator() and listIterator() now correctly iterates the results when using remove().
* Bug fixed in Exception text when field names was not matching the database.
* Bug fixed so Realm no longer throws an Exception when removing the last object.
* Bug fixed in RealmResults which prevented sub-querying.
* The Date type does not support millisecond resolution, and dates before 1901-12-13 and dates after 2038-01-19 are not supported on 32 bit systems.
* Fixed bug so Realm no longer throws an Exception when removing the last object.
* Fixed bug in RealmResults which prevented sub-querying.

## 0.74.0 (19 Nov 2014)
* Added support for more field/accessors naming conventions.
* Added case sensitive versions of string comparison operators equalTo and notEqualTo.
* Added where() to RealmList to initiate queries.
* Added verification of fields names in queries with links.
* Added exception for queries with invalid field name.
* Allow static methods in model classes.
* An exception will now be thrown if you try to move Realm, RealmResults or RealmObject between threads.
* Fixed a bug in the calculation of the maximum of date field in a RealmResults.
* Updated core to 0.86.0, fixing a bug in cancelling an empty transaction, and major query speedups with floats/doubles.
* Consistent handling of UTF-8 strings.
* removeFromRealm() now calls moveLastOver() which is faster and more reliable when deleting multiple objects.

## 0.73.1 (05 Nov 2014)
* Fixed a bug that would send infinite notifications in some instances.

## 0.73.0 (04 Nov 2014)
* Fixed a bug not allowing queries with more than 1024 conditions.
* Rewritten the notification system. The API did not change but it's now much more reliable.
* Added support for switching auto-refresh on and off (Realm.setAutoRefresh).
* Added RealmBaseAdapter and an example using it.
* Added deleteFromRealm() method to RealmObject.

## 0.72.0 (27 Oct 2014)
* Extended sorting support to more types: boolean, byte, short, int, long, float, double, Date, and String fields are now supported.
* Better support for Java 7 and 8 in the annotations processor.
* Better support for the Eclipse annotations processor.
* Added Eclipse support to the distribution folder.
* Added Realm.cancelTransaction() to cancel/abort/rollback a transaction.
* Added support for link queries in the form realm.where(Owner.class).equalTo("cat.age", 12).findAll().
* Faster implementation of RealmQuery.findFirst().
* Upgraded core to 0.85.1 (deep copying of strings in queries; preparation for link queries).

## 0.71.0 (07 Oct 2014)
* Simplified the release artifact to a single Jar file.
* Added support for Eclipse.
* Added support for deploying to Maven.
* Throw exception if nested transactions are used (it's not allowed).
* Javadoc updated.
* Fixed [bug in RealmResults](https://github.com/realm/realm-java/issues/453).
* New annotation @Index to add search index to a field (currently only supporting String fields).
* Made the annotations processor more verbose and strict.
* Added RealmQuery.count() method.
* Added a new example about concurrency.
* Upgraded to core 0.84.0.

## 0.70.1 (30 Sep 2014)
* Enabled unit testing for the realm project.
* Fixed handling of camel-cased field names.

## 0.70.0 (29 Sep 2014)
* This is the first public beta release.<|MERGE_RESOLUTION|>--- conflicted
+++ resolved
@@ -5,6 +5,9 @@
 * Fixed a bug that `android.net.conn.CONNECTIVITY_CHANGE` broadcast caused `RuntimeException` if sync extension was disabled (#3505).
 * Fixed a bug that `android.net.conn.CONNECTIVITY_CHANGE` was not delivered on Android 7 devices.
 
+### Enhancements
+
+* A `RealmMigrationNeededException` will be thrown with a cause to show the detailed message when a migration is needed and the migration block is not in the `RealmConfiguration`.
 
 ## 2.0.0
 
@@ -35,12 +38,7 @@
 * Added `RealmConfiguration.Builder.directory(File)`.
 * `RealmLog` has been moved to the public API. It is now possible to control which events Realm emit to Logcat. See the `RealmLog` class for more details.
 * Typed `RealmObject`s can now continue to access their fields properly even though the schema was changed while the Realm was open (#3409).
-<<<<<<< HEAD
 * Throw a `RealmException` when an object is used as a `RealmObject`/`RealmList` field but is not declared in the `RealmModule` (#3398).
-=======
-* A `RealmMigrationNeededException` will be thrown with a cause to show the detailed message when a migration is needed and the migration block is not in the `RealmConfiguration`.
-
->>>>>>> c4f68035
 
 ### Bug fixes
 
