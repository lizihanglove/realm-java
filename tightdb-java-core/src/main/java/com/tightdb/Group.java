package com.tightdb;

import java.io.File;
import java.io.IOException;
import java.nio.ByteBuffer;

import com.tightdb.internal.CloseMutex;
import com.tightdb.typed.TightDB;

/**
 * This class is used to serialize tables to either disk or memory. It consists
 * of a collection of tables.
 */
public class Group {

    static {
        TightDB.loadLibrary();
    }

    //
    // Group construction and destruction
    //
    
    private void checkNativePtr() {
        if (this.nativePtr == 0)
            // FIXME: It is wrong to assume that a null pointer means 'out
            // of memory'. An out of memory condition in
            // createNative() must be handled by having createNative()
            // throw OutOfMemoryError.
            throw new OutOfMemoryError("Out of native memory.");
    }

    public Group() {
        this.nativePtr = createNative();
        checkNativePtr();
    }

    protected native long createNative();

    public enum OpenMode {
    	// Below values must match the values in tightdb::group::OpenMode in C++
    	READ_ONLY(0), 
    	READ_WRITE(1), 
    	READ_WRITE_NO_CREATE(2);
    	private int value;
    	private OpenMode(int value) {
    		this.value = value;
    	}
    };

    public Group(String filepath, OpenMode mode) {
        this.nativePtr = createNative(filepath, mode.value);
        checkNativePtr();
    }

    protected native long createNative(String filepath, int value);

    public Group(String filepath) {
        this(filepath, OpenMode.READ_ONLY);
    }

    public Group(File file) {
        this(file.getAbsolutePath(), file.canWrite() ? OpenMode.READ_WRITE : OpenMode.READ_ONLY);
    }


    public Group(byte[] data) {
        if (data != null) {
            this.nativePtr = createNative(data);
            checkNativePtr();
        } else {
            throw new IllegalArgumentException();
        }
    }

    protected native long createNative(byte[] data);

    public Group(ByteBuffer buffer) {
        if (buffer != null) {
            this.nativePtr = createNative(buffer);
            checkNativePtr();
        } else {
            throw new IllegalArgumentException();
        }
    }

    protected native long createNative(ByteBuffer buffer);

    protected Group(long nativePtr, boolean immutable) {
        this.immutable = immutable;
        this.nativePtr = nativePtr;
        checkNativePtr();
    }

    protected void finalize() {
        // System.err.println("FINALIZE GROUP -------------- this " + this +
        // "   native " + nativePtr);
        close();
    }

    public void close() {
        synchronized (CloseMutex.getInstance()) {
            if (nativePtr != 0) {
                nativeClose(nativePtr);
                nativePtr = 0;
            }
        }
    }

    protected native void nativeClose(long nativeGroupPtr);

    //
    // Group methods
    //

    private void verifyGroupIsValid() {
    	if (nativePtr == 0)
            throw new IllegalStateException("Illegal to call methods on a closed Group.");    		
    }
    
    public boolean equals(Object group) {
    	if (!(group instanceof Group))
    		return false;
		return nativeEquals(nativePtr, ((Group)group).nativePtr);
    }
    
    protected native boolean nativeEquals(long nativeGroupPtr, long compareToGroupPtr);
    
    public long size() {
    	verifyGroupIsValid();
		return nativeSize(nativePtr);
    }

    protected native long nativeSize(long nativeGroupPtr);

    /**
     * Checks whether table exists in the Group.
     *
     * @param name
     *            The name of the table.
     * @return true if the table exists, otherwise false.
     */
    public boolean hasTable(String name) {
    	verifyGroupIsValid();
    	if (name == null)
            return false;
        return nativeHasTable(nativePtr, name);
    }

    protected native boolean nativeHasTable(long nativeGroupPtr, String name);

    public String getTableName(int index) {
    	verifyGroupIsValid();
        long cnt = size();
        if (index < 0 || index >= cnt) {
            throw new IndexOutOfBoundsException(
                    "Table index argument is out of range. possible range is [0, "
                    + (cnt - 1) + "]");
        }
        return nativeGetTableName(nativePtr, index);
    }

    protected native String nativeGetTableName(long nativeGroupPtr, int index);

    /**
     * Returns a table with the specified name.
     *
     * @param name
     *            The name of the table.
     * @return The table if it exists, otherwise create it.
     */
    public Table getTable(String name) {
    	verifyGroupIsValid();
    	if (name == null || name == "")
    		throw new IllegalArgumentException("Invalid name. Name must be a non-empty string.");
        if (immutable)
            if (!hasTable(name))
                throwImmutable();
        return new Table(this, nativeGetTableNativePtr(nativePtr, name), immutable);
    }

    protected native long nativeGetTableNativePtr(long nativeGroupPtr, String name);

    /**
     * Writes the group to the specific file on the disk.
     *
     * @param fileName
     *            The file of the file.
     * @throws IOException
     */
    public void writeToFile(String fileName) throws IOException {
    	verifyGroupIsValid();
        if (fileName == null)
            throw new IllegalArgumentException("fileName is null");
        File file = new File(fileName);
        writeToFile(file);
    }

    protected native void nativeWriteToFile(long nativeGroupPtr, String fileName)
            throws IOException;

    /**
     * Serialize the group to the specific file on the disk.
     *
     * @param file
     *            A File object representing the file.
     * @throws IOException 
     */
    public void writeToFile(File file) throws IOException {
    	verifyGroupIsValid();
        nativeWriteToFile(nativePtr, file.getAbsolutePath());
    }

    protected static native long nativeLoadFromMem(byte[] buffer);

    /**
     * Serialize the group to a memory buffer. The byte[] is owned by the JVM.
     *
     * @return Binary array of the serialized group.
     */
    public byte[] writeToMem() {
    	verifyGroupIsValid();
        return nativeWriteToMem(nativePtr);
    }

    protected native byte[] nativeWriteToMem(long nativeGroupPtr);
/*
 * TODO: Find a way to release the malloc'ed native memory automatically

    public ByteBuffer writeToByteBuffer() {
    	verifyGroupIsValid();
        return nativeWriteToByteBuffer(nativePtr);
    }

    protected native ByteBuffer nativeWriteToByteBuffer(long nativeGroupPtr);
*/

<<<<<<< HEAD
    public void commit() {
    	verifyGroupIsValid();
        nativeCommit(nativePtr);    	
    }
    
    protected native void nativeCommit(long nativeGroupPtr);
    
=======
    public String toJson() {
        return nativeToJson(nativePtr);
    }

    protected native String nativeToJson(long nativeGroupPtr);

    public String toString() {
        return nativeToString(nativePtr);
    }

    protected native String nativeToString(long nativeGroupPtr);

    public boolean equals(Group grp) {
        return nativeEquals(nativePtr, grp.nativePtr);
    }

    protected native boolean nativeEquals(long nativeGroupPtr, long nativeGroupToComparePtr);

>>>>>>> c9682b91
    private void throwImmutable() {
        throw new IllegalStateException("Mutable method call during read transaction.");
    }

    protected long nativePtr;
    protected boolean immutable = false;
}<|MERGE_RESOLUTION|>--- conflicted
+++ resolved
@@ -124,7 +124,6 @@
 		return nativeEquals(nativePtr, ((Group)group).nativePtr);
     }
     
-    protected native boolean nativeEquals(long nativeGroupPtr, long compareToGroupPtr);
     
     public long size() {
     	verifyGroupIsValid();
@@ -235,15 +234,6 @@
     protected native ByteBuffer nativeWriteToByteBuffer(long nativeGroupPtr);
 */
 
-<<<<<<< HEAD
-    public void commit() {
-    	verifyGroupIsValid();
-        nativeCommit(nativePtr);    	
-    }
-    
-    protected native void nativeCommit(long nativeGroupPtr);
-    
-=======
     public String toJson() {
         return nativeToJson(nativePtr);
     }
@@ -262,7 +252,6 @@
 
     protected native boolean nativeEquals(long nativeGroupPtr, long nativeGroupToComparePtr);
 
->>>>>>> c9682b91
     private void throwImmutable() {
         throw new IllegalStateException("Mutable method call during read transaction.");
     }
