0.72.0 (??)
<<<<<<< HEAD
  * Extending sorting to more types: boolean, short, int, long, float, double, Date,
    and String fields are now supported
  * Link queries
=======
  * Extending sorting to more types: boolean, short, int, long, float, double, Date, and String fields are now supported
  * Better support for Java 7 and 8 in the annotations processor
>>>>>>> 4984b44d

0.71.0 (07 Oct 2014)
  * Simplified the release artifact to a single Jar file
  * Added support for Eclipse
  * Added support for deploying to Maven
  * Throw exception if nested write transactions are used (it's not allowed)
  * Javadoc updated
  * Fixed bug in RealmResults: https://github.com/realm/realm-java/issues/453
  * New annotation @Index to add search index to a field (currently only supporting String fields) 
  * Made the annotations processor more verbose and strict
  * Adding RealmQuery.count() method
  * Added a new example about concurrency
  * Upgrading to core 0.84.0

0.70.1 (30 Sep 2014)
  * Enable unit testing for the realm project
  * Fixed handling of camel-cased field names

0.70.0 (29 Sep 2014)
  * This is the first public beta release<|MERGE_RESOLUTION|>--- conflicted
+++ resolved
@@ -1,12 +1,9 @@
 0.72.0 (??)
-<<<<<<< HEAD
   * Extending sorting to more types: boolean, short, int, long, float, double, Date,
     and String fields are now supported
   * Link queries
-=======
   * Extending sorting to more types: boolean, short, int, long, float, double, Date, and String fields are now supported
   * Better support for Java 7 and 8 in the annotations processor
->>>>>>> 4984b44d
 
 0.71.0 (07 Oct 2014)
   * Simplified the release artifact to a single Jar file
