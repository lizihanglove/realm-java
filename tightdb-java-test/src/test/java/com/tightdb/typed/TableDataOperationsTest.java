--- conflicted
+++ resolved
@@ -1,4 +1,3 @@
-<<<<<<< HEAD
 package com.tightdb.typed;
 
 import static org.testng.AssertJUnit.assertEquals;
@@ -39,8 +38,8 @@
     }
 
     private void setAndTestValue(long val) {
-        employees.at(1).setSalary(val);
-        assertEquals(val, employees.at(1).getSalary());
+		employees.get(1).setSalary(val);
+		assertEquals(val, employees.get(1).getSalary());
     }
 
     @Test
@@ -57,11 +56,11 @@
         TestPhoneTable phones = employees.last().getPhones();
         assertEquals(2, phones.size());
 
-        assertEquals("home", phones.at(0).type.get());
-        assertEquals("123-123", phones.at(0).number.get());
+		assertEquals("home", phones.get(0).type.get());
+		assertEquals("123-123", phones.get(0).number.get());
 
-        assertEquals("mobile", phones.at(1).getType());
-        assertEquals("456-456", phones.at(1).getNumber());
+		assertEquals("mobile", phones.get(1).getType());
+		assertEquals("456-456", phones.get(1).getNumber());
     }
 
 
@@ -70,7 +69,7 @@
         employees.moveLastOver(2);
         employees.moveLastOver(1);
         employees.moveLastOver(0);
-        assertEquals("Bond", employees.at(0).getLastName());
+		assertEquals("Bond", employees.get(0).getLastName());
         TestPhoneTable phones2 = employees.last().getPhones();
         assertEquals(2, phones2.size());
         assertEquals(1, employees.size());
@@ -83,91 +82,4 @@
         }
 
     }
-}
-=======
-package com.tightdb.typed;
-
-import static org.testng.AssertJUnit.assertEquals;
-
-import java.util.Date;
-
-import org.testng.annotations.BeforeMethod;
-import org.testng.annotations.Test;
-
-import com.tightdb.test.TestEmployeeQuery;
-import com.tightdb.test.TestEmployeeRow;
-import com.tightdb.test.TestEmployeeTable;
-import com.tightdb.test.TestEmployeeView;
-import com.tightdb.test.TestPhoneTable;
-import com.tightdb.typed.AbstractTableOrView;
-
-@Test
-public class TableDataOperationsTest extends AbstractDataOperationsTest {
-
-	private TestEmployeeTable employees;
-	private Object[][] phones;
-	
-	@Override
-	protected AbstractTableOrView<TestEmployeeRow, TestEmployeeView, TestEmployeeQuery> getEmployees() {
-		return employees;
-	}
-
-	@BeforeMethod
-	public void init() {
-		employees = new TestEmployeeTable();
-
-		employees.add(NAME0, "Doe", 10000, true, new byte[] { 1, 2, 3 }, new Date(), "extra", null);
-		employees.add(NAME2, "B. Good", 10000, true, new byte[] { 1, 2, 3 }, new Date(), true, null);
-		employees.insert(1, NAME1, "Mihajlovski", 30000, false, new byte[] { 4, 5 }, new Date(), 1234, null);
-
-		phones = new Object[][] { { "home", "123-123" }, { "mobile", "456-456" } };
-		employees.add(NAME3, "Bond", 150000, true, new byte[] { 0 }, new Date(), "x", phones);
-	}
-
-	private void setAndTestValue(long val) {
-		employees.get(1).setSalary(val);
-		assertEquals(val, employees.get(1).getSalary());
-	}
-
-	@Test
-	public void shouldStoreValues() {
-		setAndTestValue(Integer.MAX_VALUE);
-		setAndTestValue(Integer.MIN_VALUE);
-
-		setAndTestValue(Long.MAX_VALUE);
-		setAndTestValue(Long.MIN_VALUE);
-	}
-
-	@Test
-	public void shouldConstructSubtableInline() {
-		TestPhoneTable phones = employees.last().getPhones();
-		assertEquals(2, phones.size());
-		
-		assertEquals("home", phones.get(0).type.get());
-		assertEquals("123-123", phones.get(0).number.get());
-		
-		assertEquals("mobile", phones.get(1).getType());
-		assertEquals("456-456", phones.get(1).getNumber());
-	}
-
-
-	@Test(enabled=true)
-	public void shouldDeleteAllButLast() {		
-		employees.moveLastOver(2);
-		employees.moveLastOver(1);
-		employees.moveLastOver(0);
-		assertEquals("Bond", employees.get(0).getLastName());
-		TestPhoneTable phones2 = employees.last().getPhones();
-		assertEquals(2, phones2.size());
-		assertEquals(1, employees.size());
-
-		try {
-			employees.moveLastOver(0);
-			// should not allow the last to be removed
-			assert(false);
-		} catch (Exception e) {
-		}
-		
-	}
-}
->>>>>>> 777f4b7f
+}