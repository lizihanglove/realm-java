--- conflicted
+++ resolved
@@ -1,4 +1,3 @@
-<<<<<<< HEAD
 package com.tightdb.typed;
 
 import static org.testng.AssertJUnit.assertEquals;
@@ -13,7 +12,7 @@
 
     @Test
     public void shouldStoreSubtableInMixedTypeColumn() {
-        TestEmployeeRow employee = employees.at(0);
+		TestEmployeeRow employee = employees.get(0);
         TestPhoneTable phones = employee.extra.createSubtable(TestPhoneTable.class);
 
         phones.add("mobile", "123");
@@ -25,7 +24,7 @@
 
     @Test(expectedExceptions = IllegalArgumentException.class)
     public void shouldFailOnOnWrongSubtableRetrievalFromMixedTypeColumn() {
-        TestEmployeeRow employee = employees.at(0);
+		TestEmployeeRow employee = employees.get(0);
         TestPhoneTable phones = employee.extra.createSubtable(TestPhoneTable.class);
 
         phones.add("mobile", "123");
@@ -37,59 +36,11 @@
 
     @Test(expectedExceptions = IllegalArgumentException.class)
     public void shouldFailOnOnSubtableRetrtievalFromIncorrectType() {
-        TestEmployeeRow employee = employees.at(0);
+		TestEmployeeRow employee = employees.get(0);
         employee.extra.set(123);
 
         // should fail
         employee.extra.getSubtable(TestPhoneTable.class);
     }
 
-}
-=======
-package com.tightdb.typed;
-
-import static org.testng.AssertJUnit.assertEquals;
-
-import org.testng.annotations.Test;
-
-import com.tightdb.test.TestEmployeeRow;
-import com.tightdb.test.TestEmployeeTable;
-import com.tightdb.test.TestPhoneTable;
-
-public class MixedSubtableTest extends AbstractTest {
-
-	@Test
-	public void shouldStoreSubtableInMixedTypeColumn() {
-		TestEmployeeRow employee = employees.get(0);
-		TestPhoneTable phones = employee.extra.createSubtable(TestPhoneTable.class);
-
-		phones.add("mobile", "123");
-		assertEquals(1, phones.size());
-
-		TestPhoneTable phones2 = employee.extra.getSubtable(TestPhoneTable.class);
-		assertEquals(1, phones2.size());
-	}
-
-	@Test(expectedExceptions = IllegalArgumentException.class)
-	public void shouldFailOnOnWrongSubtableRetrievalFromMixedTypeColumn() {
-		TestEmployeeRow employee = employees.get(0);
-		TestPhoneTable phones = employee.extra.createSubtable(TestPhoneTable.class);
-
-		phones.add("mobile", "123");
-		assertEquals(1, phones.size());
-
-		// should fail - since we try to get the wrong subtable class
-		employee.extra.getSubtable(TestEmployeeTable.class);
-	}
-
-	@Test(expectedExceptions = IllegalArgumentException.class)
-	public void shouldFailOnOnSubtableRetrtievalFromIncorrectType() {
-		TestEmployeeRow employee = employees.get(0);
-		employee.extra.set(123);
-
-		// should fail
-		employee.extra.getSubtable(TestPhoneTable.class);
-	}
-
-}
->>>>>>> 777f4b7f
+}